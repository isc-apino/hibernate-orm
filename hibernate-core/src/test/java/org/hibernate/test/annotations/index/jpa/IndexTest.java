--- conflicted
+++ resolved
@@ -23,44 +23,14 @@
  */
 package org.hibernate.test.annotations.index.jpa;
 
-import java.util.Iterator;
 
-import org.junit.Test;
-
-import org.hibernate.internal.util.StringHelper;
-import org.hibernate.mapping.Bag;
-import org.hibernate.mapping.Column;
-import org.hibernate.mapping.Index;
-import org.hibernate.mapping.Join;
-import org.hibernate.mapping.PersistentClass;
-import org.hibernate.mapping.Property;
-import org.hibernate.mapping.Set;
-import org.hibernate.mapping.Table;
-import org.hibernate.mapping.UniqueKey;
-import org.hibernate.test.annotations.embedded.Address;
-import org.hibernate.test.annotations.embedded.AddressType;
-import org.hibernate.test.annotations.embedded.Book;
-import org.hibernate.test.annotations.embedded.Person;
-import org.hibernate.test.annotations.embedded.Summary;
-import org.hibernate.test.annotations.embedded.WealthyPerson;
-import org.hibernate.test.event.collection.detached.Alias;
 import org.hibernate.testing.FailureExpectedWithNewMetamodel;
-import org.hibernate.testing.junit4.BaseCoreFunctionalTestCase;
-
-import static org.junit.Assert.assertEquals;
-import static org.junit.Assert.assertFalse;
-import static org.junit.Assert.assertSame;
-import static org.junit.Assert.assertTrue;
 
 /**
  * @author Strong Liu <stliu@hibernate.org>
  */
-<<<<<<< HEAD
 @FailureExpectedWithNewMetamodel
-public class IndexTest extends BaseCoreFunctionalTestCase {
-=======
 public class IndexTest extends AbstractJPAIndexTest {
->>>>>>> e4c1db1e
 	@Override
 	protected Class<?>[] getAnnotatedClasses() {
 		return new Class[] {
@@ -70,85 +40,4 @@
 		};
 	}
 
-
-<<<<<<< HEAD
-
-		itr = entity.getTable().getIndexIterator();
-		assertTrue( itr.hasNext() );
-		Index index = (Index)itr.next();
-		assertFalse( itr.hasNext() );
-		assertEquals( "Car_idx", index.getName() );
-		assertEquals( 1, index.getColumnSpan() );
-		column = index.getColumnIterator().next();
-		assertEquals( "since", column.getName() );
-		assertSame( entity.getTable(), index.getTable() );
-	}
-
-	@Test
-	public void testSecondaryTableIndex(){
-		PersistentClass entity = configuration().getClassMapping( Book.class.getName() );
-
-		Join join = (Join)entity.getJoinIterator().next();
-		Iterator<Index> itr = join.getTable().getIndexIterator();
-		assertTrue( itr.hasNext() );
-		Index index = itr.next();
-		assertFalse( itr.hasNext() );
-		assertTrue( "index name is not generated", StringHelper.isNotEmpty( index.getName() ) );
-		assertEquals( 2, index.getColumnSpan() );
-		Iterator<Column> columnIterator = index.getColumnIterator();
-		Column column = columnIterator.next();
-		assertEquals( "summ_size", column.getName() );
-		column = columnIterator.next();
-		assertEquals( "text", column.getName() );
-		assertSame( join.getTable(), index.getTable() );
-
-	}
-
-	@Test
-	public void testCollectionTableIndex(){
-		PersistentClass entity = configuration().getClassMapping( WealthyPerson.class.getName() );
-		Property property = entity.getProperty( "explicitVacationHomes" );
-		Set set = (Set)property.getValue();
-		Table collectionTable = set.getCollectionTable();
-
-		Iterator<Index> itr = collectionTable.getIndexIterator();
-		assertTrue( itr.hasNext() );
-		Index index = itr.next();
-		assertFalse( itr.hasNext() );
-		assertTrue( "index name is not generated", StringHelper.isNotEmpty( index.getName() ) );
-		assertEquals( 2, index.getColumnSpan() );
-		Iterator<Column> columnIterator = index.getColumnIterator();
-		Column column = columnIterator.next();
-		assertEquals( "countryName", column.getName() );
-		column = columnIterator.next();
-		assertEquals( "type_id", column.getName() );
-		assertSame( collectionTable, index.getTable() );
-
-	}
-
-	@Test
-	public void testJoinTableIndex(){
-		PersistentClass entity = configuration().getClassMapping( Alias.class.getName() );
-		Property property = entity.getProperty( "characters" );
-		Bag set = (Bag)property.getValue();
-		Table collectionTable = set.getCollectionTable();
-
-		Iterator<Index> itr = collectionTable.getIndexIterator();
-		assertTrue( itr.hasNext() );
-		Index index = itr.next();
-		assertFalse( itr.hasNext() );
-		assertTrue( "index name is not generated", StringHelper.isNotEmpty( index.getName() ) );
-		assertEquals( 1, index.getColumnSpan() );
-		Iterator<Column> columnIterator = index.getColumnIterator();
-		Column column = columnIterator.next();
-		assertEquals( "characters_id", column.getName() );
-		assertSame( collectionTable, index.getTable() );
-	}
-
-//	@Test
-	public void testTableGeneratorIndex(){
-	   //todo
-	}
-=======
->>>>>>> e4c1db1e
 }