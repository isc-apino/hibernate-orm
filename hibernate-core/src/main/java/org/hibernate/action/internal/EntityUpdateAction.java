--- conflicted
+++ resolved
@@ -174,11 +174,7 @@
 
 		final EntityEntry entry = session.getPersistenceContextInternal().getEntry( instance );
 		if ( entry == null ) {
-<<<<<<< HEAD
-			throw new AssertionFailure( "possible non-threadsafe access to session" );
-=======
 			throw new AssertionFailure( "possible non thread safe access to session" );
->>>>>>> ad6af3af
 		}
 
 		if ( entry.getStatus() == Status.MANAGED || persister.isVersionPropertyGenerated() ) {
