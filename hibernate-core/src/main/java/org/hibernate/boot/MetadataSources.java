/*
 * Hibernate, Relational Persistence for Idiomatic Java
 *
 * License: GNU Lesser General Public License (LGPL), version 2.1 or later.
 * See the lgpl.txt file in the root directory or <http://www.gnu.org/licenses/lgpl-2.1.html>.
 */
package org.hibernate.boot;

import java.io.File;
import java.io.FileNotFoundException;
import java.io.IOException;
import java.io.InputStream;
import java.io.Serializable;
import java.net.URL;
import java.util.ArrayList;
import java.util.Collection;
import java.util.Collections;
import java.util.Enumeration;
import java.util.HashMap;
import java.util.LinkedHashSet;
import java.util.List;
<<<<<<< HEAD
import java.util.Map;
=======
import java.util.Objects;
>>>>>>> 4aa7b84a
import java.util.jar.JarFile;
import java.util.zip.ZipEntry;
import javax.xml.transform.dom.DOMSource;

import org.hibernate.HibernateException;
import org.hibernate.boot.archive.spi.InputStreamAccess;
import org.hibernate.boot.internal.MetadataBuilderImpl;
import org.hibernate.boot.jaxb.Origin;
import org.hibernate.boot.jaxb.SourceType;
import org.hibernate.boot.jaxb.internal.CacheableFileXmlSource;
import org.hibernate.boot.jaxb.internal.JarFileEntryXmlSource;
import org.hibernate.boot.jaxb.internal.JaxpSourceXmlSource;
import org.hibernate.boot.jaxb.internal.XmlSources;
import org.hibernate.boot.jaxb.spi.Binding;
import org.hibernate.boot.jaxb.spi.XmlSource;
import org.hibernate.boot.registry.BootstrapServiceRegistry;
import org.hibernate.boot.registry.BootstrapServiceRegistryBuilder;
import org.hibernate.boot.registry.StandardServiceRegistry;
import org.hibernate.boot.registry.classloading.spi.ClassLoaderService;
import org.hibernate.boot.spi.MetadataBuilderFactory;
import org.hibernate.boot.spi.XmlMappingBinderAccess;
import org.hibernate.internal.CoreLogging;
import org.hibernate.internal.CoreMessageLogger;
import org.hibernate.service.ServiceRegistry;
import org.hibernate.type.SerializationException;

import org.w3c.dom.Document;

/**
 * Entry point into working with sources of metadata information (mapping XML, annotations).   Tell Hibernate
 * about sources and then call {@link #buildMetadata()}, or use {@link #getMetadataBuilder()} to customize
 * how sources are processed (naming strategies, etc).
 *
 * @author Steve Ebersole
 *
 * @since 5.0
 */
public class MetadataSources implements Serializable {
	private static final CoreMessageLogger LOG = CoreLogging.messageLogger( MetadataSources.class );

	private final ServiceRegistry serviceRegistry;
<<<<<<< HEAD
	private final ClassLoaderService classLoaderService;
=======
	private final boolean disableXmlMappingBinders;
>>>>>>> 4aa7b84a

	private XmlMappingBinderAccess xmlMappingBinderAccess;

	private List<Binding<?>> xmlBindings;
	private LinkedHashSet<Class<?>> annotatedClasses;
	private LinkedHashSet<String> annotatedClassNames;
	private LinkedHashSet<String> annotatedPackages;

	private Map<String,Class<?>> extraQueryImports;

	public MetadataSources() {
		this( new BootstrapServiceRegistryBuilder().build() );
	}

	/**
	 * Create a metadata sources using the specified service registry.
	 *
	 * @param serviceRegistry The service registry to use.
	 */
	public MetadataSources(ServiceRegistry serviceRegistry) {
		// service registry really should be either BootstrapServiceRegistry or StandardServiceRegistry type...
		if ( ! isExpectedServiceRegistryType( serviceRegistry ) ) {
			if ( LOG.isDebugEnabled() ) {
				LOG.debugf(
						"Unexpected ServiceRegistry type [%s] encountered during building of MetadataSources; may cause " +
								"problems later attempting to construct MetadataBuilder",
						serviceRegistry.getClass().getName()
				);
			}
		}
		this.serviceRegistry = serviceRegistry;
<<<<<<< HEAD
		this.classLoaderService = serviceRegistry.getService( ClassLoaderService.class );
=======
		this.disableXmlMappingBinders = false;
	}

	/**
	 * Consider this an SPI, used by Quarkus
	 * @param serviceRegistry
	 * @param disableXmlMappingBinders
	 */
	public MetadataSources(ServiceRegistry serviceRegistry, boolean disableXmlMappingBinders) {
		Objects.requireNonNull( serviceRegistry );
		this.serviceRegistry = serviceRegistry;
		this.disableXmlMappingBinders = disableXmlMappingBinders;
>>>>>>> 4aa7b84a
	}

	protected static boolean isExpectedServiceRegistryType(ServiceRegistry serviceRegistry) {
		return serviceRegistry instanceof BootstrapServiceRegistry
				|| serviceRegistry instanceof StandardServiceRegistry;
	}

	public XmlMappingBinderAccess getXmlMappingBinderAccess() {
		if ( disableXmlMappingBinders ) {
			return null;
		}
		if ( xmlMappingBinderAccess == null ) {
			xmlMappingBinderAccess = new XmlMappingBinderAccess( serviceRegistry );
		}
		return xmlMappingBinderAccess;
	}

	public List<Binding<?>> getXmlBindings() {
		return xmlBindings == null ? Collections.emptyList() : xmlBindings;
	}

	public Collection<String> getAnnotatedPackages() {
		return annotatedPackages == null ? Collections.emptySet() : annotatedPackages;
	}

	public Collection<Class<?>> getAnnotatedClasses() {
		return annotatedClasses == null ? Collections.emptySet() : annotatedClasses;
	}

	public Collection<String> getAnnotatedClassNames() {
		return annotatedClassNames == null ? Collections.emptySet() : annotatedClassNames;
	}

	public Map<String,Class<?>> getExtraQueryImports() {
		return extraQueryImports;
	}

	public ServiceRegistry getServiceRegistry() {
		return serviceRegistry;
	}

	/**
	 * Get a builder for metadata where non-default options can be specified.
	 *
	 * @return The built metadata.
	 */
	public MetadataBuilder getMetadataBuilder() {
		MetadataBuilderImpl defaultBuilder = new MetadataBuilderImpl( this );
		return getCustomBuilderOrDefault( defaultBuilder );
	}

	/**
	 * Get a builder for metadata where non-default options can be specified.
	 *
	 * @return The built metadata.
	 * @deprecated Use {@link #getMetadataBuilder()} instead
	 */
	@Deprecated
	public MetadataBuilder getMetadataBuilder(StandardServiceRegistry serviceRegistry) {
		MetadataBuilderImpl defaultBuilder = new MetadataBuilderImpl( this, serviceRegistry );
		return getCustomBuilderOrDefault( defaultBuilder );
	}

	/**
	 * In case a custom {@link MetadataBuilderFactory} creates a custom builder, return that one, otherwise the default
	 * builder.
	 */
	private MetadataBuilder getCustomBuilderOrDefault(MetadataBuilderImpl defaultBuilder) {
		final ClassLoaderService cls = serviceRegistry.getService( ClassLoaderService.class );
		final java.util.Collection<MetadataBuilderFactory> discoveredBuilderFactories = cls.loadJavaServices( MetadataBuilderFactory.class );

		MetadataBuilder builder = null;
		List<String> activeFactoryNames = null;

		for ( MetadataBuilderFactory discoveredBuilderFactory : discoveredBuilderFactories ) {
			final MetadataBuilder returnedBuilder = discoveredBuilderFactory.getMetadataBuilder( this, defaultBuilder );
			if ( returnedBuilder != null ) {
				if ( activeFactoryNames == null ) {
					activeFactoryNames = new ArrayList<>();
				}
				activeFactoryNames.add( discoveredBuilderFactory.getClass().getName() );
				builder = returnedBuilder;
			}
		}

		if ( activeFactoryNames != null && activeFactoryNames.size() > 1 ) {
			throw new HibernateException(
					"Multiple active MetadataBuilder definitions were discovered : " +
							String.join(", ", activeFactoryNames)
			);
		}

		return builder != null ? builder : defaultBuilder;
	}

	/**
	 * Short-hand form of calling {@link #getMetadataBuilder()} and using its
	 * {@link org.hibernate.boot.MetadataBuilder#build()} method in cases where the application wants
	 * to accept the defaults.
	 *
	 * @return The built metadata.
	 */
	public Metadata buildMetadata() {
		return getMetadataBuilder().build();
	}

	public Metadata buildMetadata(StandardServiceRegistry serviceRegistry) {
		return getMetadataBuilder( serviceRegistry ).build();
	}

	/**
	 * Read metadata from the annotations attached to the given class.
	 *
	 * @param annotatedClass The class containing annotations
	 *
	 * @return this (for method chaining)
	 */
	public MetadataSources addAnnotatedClass(Class annotatedClass) {
		if ( annotatedClasses == null ) {
			annotatedClasses = new LinkedHashSet<>();
		}
		annotatedClasses.add( annotatedClass );
		return this;
	}

	/**
	 * Var-arg form of {@link #addAnnotatedClass}
	 */
	public MetadataSources addAnnotatedClasses(Class<?>... annotatedClasses) {
		if ( annotatedClasses != null && annotatedClasses.length > 0 ) {
			if ( this.annotatedClasses == null ) {
				this.annotatedClasses = new LinkedHashSet<>();
			}
			Collections.addAll( this.annotatedClasses, annotatedClasses );
		}
		return this;
	}

	/**
	 * Read metadata from the annotations attached to the given class.  The important
	 * distinction here is that the {@link Class} will not be accessed until later
	 * which is important for on-the-fly bytecode-enhancement
	 *
	 * @param annotatedClassName The name of a class containing annotations
	 *
	 * @return this (for method chaining)
	 */
	public MetadataSources addAnnotatedClassName(String annotatedClassName) {
		if ( annotatedClassNames == null ) {
			annotatedClassNames = new LinkedHashSet<>();
		}
		annotatedClassNames.add( annotatedClassName );
		return this;
	}

	/**
	 * Var-arg form of {@link #addAnnotatedClassName}
	 */
	public MetadataSources addAnnotatedClassNames(String... annotatedClassNames) {
		if ( annotatedClassNames != null && annotatedClassNames.length > 0 ) {
			Collections.addAll( this.annotatedClassNames, annotatedClassNames );
		}
		return this;
	}

	public MetadataSources addQueryImport(String importedName, Class<?> target) {
		if ( extraQueryImports == null ) {
			extraQueryImports = new HashMap<>();
		}

		extraQueryImports.put( importedName, target );

		return this;
	}

	/**
	 * Read package-level metadata.
	 *
	 * @param packageName java package name without trailing '.', cannot be {@code null}
	 *
	 * @return this (for method chaining)
	 */
	public MetadataSources addPackage(String packageName) {
		if ( packageName == null ) {
			throw new IllegalArgumentException( "The specified package name cannot be null" );
		}

		if ( packageName.endsWith( "." ) ) {
			packageName = packageName.substring( 0, packageName.length() - 1 );
		}

		addPackageInternal( packageName );
		return this;
	}

	private void addPackageInternal(String packageName) {
		if ( annotatedPackages == null ) {
			annotatedPackages = new LinkedHashSet<>();
		}
		annotatedPackages.add( packageName );
	}

	/**
	 * Read package-level metadata.
	 *
	 * @param packageRef Java Package reference
	 *
	 * @return this (for method chaining)
	 */
	public MetadataSources addPackage(Package packageRef) {
		addPackageInternal( packageRef.getName() );
		return this;
	}

	/**
	 * Read a mapping as an application resource using the convention that a class named {@code foo.bar.Foo} is
	 * mapped by a file named {@code foo/bar/Foo.hbm.xml} which can be resolved as a classpath resource.
	 *
	 * @param entityClass The mapped class. Cannot be {@code null} null.
	 *
	 * @return this (for method chaining purposes)
	 *
	 * @deprecated hbm.xml is a legacy mapping format now considered deprecated.
	 */
	@Deprecated
	public MetadataSources addClass(Class entityClass) {
		if ( entityClass == null ) {
			throw new IllegalArgumentException( "The specified class cannot be null" );
		}
		if ( LOG.isDebugEnabled() ) {
			LOG.debugf( "adding resource mappings from class convention : %s", entityClass.getName() );
		}
		final String mappingResourceName = entityClass.getName().replace( '.', '/' ) + ".hbm.xml";
		addResource( mappingResourceName );
		return this;
	}

	/**
	 * Read mappings as an application resourceName (i.e. classpath lookup).
	 *
	 * @param name The resource name
	 *
	 * @return this (for method chaining purposes)
	 */
	public MetadataSources addResource(String name) {
		final XmlSource xmlSource = XmlSources.fromResource( name, classLoaderService );
		final XmlMappingBinderAccess binderAccess = getXmlMappingBinderAccess();
		getXmlBindingsForWrite().add( xmlSource.doBind( binderAccess.getMappingBinder()  ) );
		return this;
	}

	/**
	 * Read mappings from a particular XML file
	 *
	 * @param path The path to a file.  Expected to be resolvable by {@link java.io.File#File(String)}
	 *
	 * @return this (for method chaining purposes)
	 *
	 * @see #addFile(java.io.File)
	 */
	public MetadataSources addFile(String path) {
		addFile( new File( path ) );
		return this;
	}

	/**
	 * Read mappings from a particular XML file
	 *
	 * @param file The reference to the XML file
	 *
	 * @return this (for method chaining purposes)
	 */
	public MetadataSources addFile(File file) {
		final XmlSource xmlSource = XmlSources.fromFile( file );
		final XmlMappingBinderAccess binderAccess = getXmlMappingBinderAccess();
		getXmlBindingsForWrite().add( xmlSource.doBind( binderAccess.getMappingBinder()  ) );
		return this;
	}

	/**
	 * See {@link #addCacheableFile(java.io.File)} for description
	 *
	 * @param path The path to a file.  Expected to be resolvable by {@link java.io.File#File(String)}
	 *
	 * @return this (for method chaining purposes)
	 *
	 * @see #addCacheableFile(java.io.File)
	 */
	public MetadataSources addCacheableFile(String path) {
		addCacheableFile( new File( path ) );
		return this;
	}

	/**
	 * Add a cached mapping file.  A cached file is a serialized representation of the DOM structure of a
	 * particular mapping.  It is saved from a previous call as a file with the name {@code {xmlFile}.bin}
	 * where {@code {xmlFile}} is the name of the original mapping file.
	 * </p>
	 * If a cached {@code {xmlFile}.bin} exists and is newer than {@code {xmlFile}}, the {@code {xmlFile}.bin}
	 * file will be read directly. Otherwise {@code {xmlFile}} is read and then serialized to {@code {xmlFile}.bin} for
	 * use the next time.
	 *
	 * @param file The cacheable mapping file to be added, {@code {xmlFile}} in above discussion.
	 *
	 * @return this (for method chaining purposes)
	 */
	public MetadataSources addCacheableFile(File file) {
		final XmlSource xmlSource = XmlSources.fromCacheableFile( file );
		final XmlMappingBinderAccess binderAccess = getXmlMappingBinderAccess();
		getXmlBindingsForWrite().add( xmlSource.doBind( binderAccess.getMappingBinder()  ) );
		return this;
	}

	/**
	 * <b>INTENDED FOR TESTSUITE USE ONLY!</b>
	 * <p/>
	 * Much like {@link #addCacheableFile(java.io.File)} except that here we will fail immediately if
	 * the cache version cannot be found or used for whatever reason
	 *
	 * @param file The xml file, not the bin!
	 *
	 * @return The dom "deserialized" from the cached file.
	 *
	 * @throws org.hibernate.type.SerializationException Indicates a problem deserializing the cached dom tree
	 * @throws java.io.FileNotFoundException Indicates that the cached file was not found or was not usable.
	 */
	public MetadataSources addCacheableFileStrictly(File file) throws SerializationException {
		final XmlSource xmlSource = XmlSources.fromCacheableFile( file, true );
		final XmlMappingBinderAccess binderAccess = getXmlMappingBinderAccess();
		getXmlBindingsForWrite().add( xmlSource.doBind( binderAccess.getMappingBinder()  ) );
		return this;
	}

	/**
	 * Read metadata from an {@link java.io.InputStream} access
	 *
	 * @param xmlInputStreamAccess Access to an input stream containing a DOM.
	 *
	 * @return this (for method chaining purposes)
	 */
	public MetadataSources addInputStream(InputStreamAccess xmlInputStreamAccess) {
		final XmlSource xmlSource = XmlSources.fromStream( xmlInputStreamAccess );
		final XmlMappingBinderAccess binderAccess = getXmlMappingBinderAccess();
		getXmlBindingsForWrite().add( xmlSource.doBind( binderAccess.getMappingBinder()  ) );
		return this;
	}

	/**
	 * Read metadata from an {@link java.io.InputStream}.
	 *
	 * @param xmlInputStream The input stream containing a DOM.
	 *
	 * @return this (for method chaining purposes)
	 */
	public MetadataSources addInputStream(InputStream xmlInputStream) {
		final XmlSource xmlSource = XmlSources.fromStream( xmlInputStream );
		final XmlMappingBinderAccess binderAccess = getXmlMappingBinderAccess();
		getXmlBindingsForWrite().add( xmlSource.doBind( binderAccess.getMappingBinder()  ) );
		return this;
	}

	/**
	 * Read mappings from a {@link java.net.URL}
	 *
	 * @param url The url for the mapping document to be read.
	 *
	 * @return this (for method chaining purposes)
	 */
	public MetadataSources addURL(URL url) {
		final XmlSource xmlSource = XmlSources.fromUrl( url );
		final XmlMappingBinderAccess binderAccess = getXmlMappingBinderAccess();
		getXmlBindingsForWrite().add( xmlSource.doBind( binderAccess.getMappingBinder()  ) );
		return this;
	}

	/**
	 * Read mappings from a DOM {@link org.w3c.dom.Document}
	 *
	 * @param document The DOM document
	 *
	 * @return this (for method chaining purposes)
	 *
	 * @deprecated since 5.0.  Use one of the other methods for passing mapping source(s).
	 */
	@Deprecated
	public MetadataSources addDocument(Document document) {
		final XmlSource xmlSource = XmlSources.fromDocument( document );
		final XmlMappingBinderAccess binderAccess = getXmlMappingBinderAccess();
		getXmlBindingsForWrite().add( xmlSource.doBind( binderAccess.getMappingBinder()  ) );
		return this;
	}

	/**
	 * Read all mappings from a jar file.
	 * <p/>
	 * Assumes that any file named <tt>*.hbm.xml</tt> is a mapping document.
	 *
	 * @param jar a jar file
	 *
	 * @return this (for method chaining purposes)
	 */
	public MetadataSources addJar(File jar) {
		final XmlMappingBinderAccess binderAccess = getXmlMappingBinderAccess();
		XmlSources.fromJar(
				jar,
				xmlSource -> getXmlBindingsForWrite().add( xmlSource.doBind( binderAccess.getMappingBinder() ) )
		);
		return this;
	}

	private List<Binding<?>> getXmlBindingsForWrite() {
		if ( xmlBindings == null ) {
			xmlBindings = new ArrayList<>();
		}
		return xmlBindings;
	}

	/**
	 * Read all mapping documents from a directory tree.
	 * <p/>
	 * Assumes that any file named <tt>*.hbm.xml</tt> is a mapping document.
	 *
	 * @param dir The directory
	 *
	 * @return this (for method chaining purposes)
	 *
	 * @throws org.hibernate.MappingException Indicates problems reading the jar file or
	 * processing the contained mapping documents.
	 */
	public MetadataSources addDirectory(File dir) {
		File[] files = dir.listFiles();
		if ( files != null && files.length > 0 ) {
			for ( File file : files ) {
				if ( file.isDirectory() ) {
					addDirectory( file );
				}
				else if ( file.getName().endsWith( ".hbm.xml" ) ) {
					addFile( file );
				}
			}
		}
		return this;
	}

}<|MERGE_RESOLUTION|>--- conflicted
+++ resolved
@@ -19,11 +19,8 @@
 import java.util.HashMap;
 import java.util.LinkedHashSet;
 import java.util.List;
-<<<<<<< HEAD
 import java.util.Map;
-=======
 import java.util.Objects;
->>>>>>> 4aa7b84a
 import java.util.jar.JarFile;
 import java.util.zip.ZipEntry;
 import javax.xml.transform.dom.DOMSource;
@@ -65,11 +62,8 @@
 	private static final CoreMessageLogger LOG = CoreLogging.messageLogger( MetadataSources.class );
 
 	private final ServiceRegistry serviceRegistry;
-<<<<<<< HEAD
 	private final ClassLoaderService classLoaderService;
-=======
 	private final boolean disableXmlMappingBinders;
->>>>>>> 4aa7b84a
 
 	private XmlMappingBinderAccess xmlMappingBinderAccess;
 
@@ -101,9 +95,7 @@
 			}
 		}
 		this.serviceRegistry = serviceRegistry;
-<<<<<<< HEAD
 		this.classLoaderService = serviceRegistry.getService( ClassLoaderService.class );
-=======
 		this.disableXmlMappingBinders = false;
 	}
 
@@ -115,8 +107,8 @@
 	public MetadataSources(ServiceRegistry serviceRegistry, boolean disableXmlMappingBinders) {
 		Objects.requireNonNull( serviceRegistry );
 		this.serviceRegistry = serviceRegistry;
+		this.classLoaderService = serviceRegistry.getService( ClassLoaderService.class );
 		this.disableXmlMappingBinders = disableXmlMappingBinders;
->>>>>>> 4aa7b84a
 	}
 
 	protected static boolean isExpectedServiceRegistryType(ServiceRegistry serviceRegistry) {
