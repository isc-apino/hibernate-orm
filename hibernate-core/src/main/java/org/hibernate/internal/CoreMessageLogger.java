--- conflicted
+++ resolved
@@ -1621,7 +1621,6 @@
 	@LogMessage(level = INFO)
 	@Message( value = "'javax.persistence.validation.mode' named multiple values : %s", id = 448 )
 	void multipleValidationModes(String modes);
-<<<<<<< HEAD
 
 	@Message(value = "@CollectionTable and @JoinTable specified on the same attribute. Check %s#%s", id = 449)
 	String collectionTableAndJoinTableUsedTogether(String entityName, String propertyName);
@@ -1670,6 +1669,4 @@
 	@LogMessage(level = WARN)
 	@Message(value = "Exception while discovering OSGi service implementations : %s", id = 459)
 	void unableToDiscoverOsgiService(String service, @Cause Exception e);
-=======
->>>>>>> 1825a476
 }