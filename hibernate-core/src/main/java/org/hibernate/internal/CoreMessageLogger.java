/*
 * Hibernate, Relational Persistence for Idiomatic Java
 *
 * Copyright (c) 2007-2011, Red Hat Inc. or third-party contributors as
 * indicated by the @author tags or express copyright attribution
 * statements applied by the authors.  All third-party contributions are
 * distributed under license by Red Hat Inc.
 *
 * This copyrighted material is made available to anyone wishing to use, modify,
 * copy, or redistribute it subject to the terms and conditions of the GNU
 * Lesser General Public License, as published by the Free Software Foundation.
 *
 * This program is distributed in the hope that it will be useful,
 * but WITHOUT ANY WARRANTY; without even the implied warranty of MERCHANTABILITY
 * or FITNESS FOR A PARTICULAR PURPOSE.  See the GNU Lesser General Public License
 * for more details.
 *
 * You should have received a copy of the GNU Lesser General Public License
 * along with this distribution; if not, write to:
 * Free Software Foundation, Inc.
 * 51 Franklin Street, Fifth Floor
 * Boston, MA  02110-1301  USA
 */
package org.hibernate.internal;

import java.io.File;
import java.io.FileNotFoundException;
import java.io.IOException;
import java.lang.reflect.Method;
import java.net.URL;
import java.sql.SQLException;
import java.sql.SQLWarning;
import java.util.Hashtable;
import java.util.Properties;
import java.util.Set;
import javax.naming.NameNotFoundException;
import javax.naming.NamingException;
import javax.transaction.Synchronization;
import javax.transaction.SystemException;

import org.jboss.logging.BasicLogger;
import org.jboss.logging.Cause;
import org.jboss.logging.LogMessage;
import org.jboss.logging.Message;
import org.jboss.logging.MessageLogger;

import org.hibernate.HibernateException;
import org.hibernate.LockMode;
import org.hibernate.cache.CacheException;
import org.hibernate.dialect.Dialect;
import org.hibernate.engine.jdbc.dialect.spi.DialectResolver;
import org.hibernate.engine.loading.internal.CollectionLoadContext;
import org.hibernate.engine.loading.internal.EntityLoadContext;
import org.hibernate.engine.spi.CollectionKey;
import org.hibernate.engine.spi.SessionFactoryImplementor;
import org.hibernate.id.IntegralDataTypeHolder;
import org.hibernate.engine.jndi.JndiException;
import org.hibernate.engine.jndi.JndiNameException;
import org.hibernate.type.BasicType;
import org.hibernate.type.SerializationException;
import org.hibernate.type.Type;

import static org.jboss.logging.Logger.Level.DEBUG;
import static org.jboss.logging.Logger.Level.ERROR;
import static org.jboss.logging.Logger.Level.INFO;
import static org.jboss.logging.Logger.Level.WARN;

/**
 * The jboss-logging {@link MessageLogger} for the hibernate-core module.  It reserves message ids ranging from
 * 00001 to 10000 inclusively.
 * <p/>
 * New messages must be added after the last message defined to ensure message codes are unique.
 */
@MessageLogger(projectCode = "HHH")
public interface CoreMessageLogger extends BasicLogger {

	@LogMessage(level = WARN)
	@Message(value = "Already session bound on call to bind(); make sure you clean up your sessions!", id = 2)
	void alreadySessionBound();

	@LogMessage(level = INFO)
	@Message(value = "Autocommit mode: %s", id = 6)
	void autoCommitMode(boolean autocommit);

	@LogMessage(level = WARN)
	@Message(value = "JTASessionContext being used with JDBCTransactionFactory; auto-flush will not operate correctly with getCurrentSession()",
			id = 8)
	void autoFlushWillNotWork();

	@LogMessage(level = INFO)
	@Message(value = "On release of batch it still contained JDBC statements", id = 10)
	void batchContainedStatementsOnRelease();

	@LogMessage(level = INFO)
	@Message(value = "Bytecode provider name : %s", id = 21)
	void bytecodeProvider(String provider);

	@LogMessage(level = WARN)
	@Message(value = "c3p0 properties were encountered, but the %s provider class was not found on the classpath; these properties are going to be ignored.",
			id = 22)
	void c3p0ProviderClassNotFound(String c3p0ProviderClassName);

	@LogMessage(level = WARN)
	@Message(value = "I/O reported cached file could not be found : %s : %s", id = 23)
	void cachedFileNotFound(String path,
							FileNotFoundException error);

	@LogMessage(level = INFO)
	@Message(value = "Cache provider: %s", id = 24)
	void cacheProvider(String name);

	@LogMessage(level = WARN)
	@Message(value = "Calling joinTransaction() on a non JTA EntityManager", id = 27)
	void callingJoinTransactionOnNonJtaEntityManager();

	@LogMessage(level = INFO)
	@Message(value = "Cleaning up connection pool [%s]", id = 30)
	void cleaningUpConnectionPool(String url);

	@LogMessage(level = DEBUG)
	@Message(value = "Closing", id = 31)
	void closing();

	@LogMessage(level = INFO)
	@Message(value = "Collections fetched (minimize this): %s", id = 32)
	void collectionsFetched(long collectionFetchCount);

	@LogMessage(level = INFO)
	@Message(value = "Collections loaded: %s", id = 33)
	void collectionsLoaded(long collectionLoadCount);

	@LogMessage(level = INFO)
	@Message(value = "Collections recreated: %s", id = 34)
	void collectionsRecreated(long collectionRecreateCount);

	@LogMessage(level = INFO)
	@Message(value = "Collections removed: %s", id = 35)
	void collectionsRemoved(long collectionRemoveCount);

	@LogMessage(level = INFO)
	@Message(value = "Collections updated: %s", id = 36)
	void collectionsUpdated(long collectionUpdateCount);

	@LogMessage(level = INFO)
	@Message(value = "Columns: %s", id = 37)
	void columns(Set keySet);

	@LogMessage(level = WARN)
	@Message(value = "Composite-id class does not override equals(): %s", id = 38)
	void compositeIdClassDoesNotOverrideEquals(String name);

	@LogMessage(level = WARN)
	@Message(value = "Composite-id class does not override hashCode(): %s", id = 39)
	void compositeIdClassDoesNotOverrideHashCode(String name);

	@LogMessage(level = INFO)
	@Message(value = "Configuration resource: %s", id = 40)
	void configurationResource(String resource);

	@LogMessage(level = INFO)
	@Message(value = "Configured SessionFactory: %s", id = 41)
	void configuredSessionFactory(String name);

	@LogMessage(level = INFO)
	@Message(value = "Configuring from file: %s", id = 42)
	void configuringFromFile(String file);

	@LogMessage(level = INFO)
	@Message(value = "Configuring from resource: %s", id = 43)
	void configuringFromResource(String resource);

	@LogMessage(level = INFO)
	@Message(value = "Configuring from URL: %s", id = 44)
	void configuringFromUrl(URL url);

	@LogMessage(level = INFO)
	@Message(value = "Configuring from XML document", id = 45)
	void configuringFromXmlDocument();

	@LogMessage(level = INFO)
	@Message(value = "Connection properties: %s", id = 46)
	void connectionProperties(Properties connectionProps);

	@LogMessage(level = INFO)
	@Message(value = "Connections obtained: %s", id = 48)
	void connectionsObtained(long connectCount);

	@LogMessage(level = ERROR)
	@Message(value = "Container is providing a null PersistenceUnitRootUrl: discovery impossible", id = 50)
	void containerProvidingNullPersistenceUnitRootUrl();

	@LogMessage(level = WARN)
	@Message(value = "Ignoring bag join fetch [%s] due to prior collection join fetch", id = 51)
	void containsJoinFetchedCollection(String role);

	@LogMessage(level = INFO)
	@Message(value = "Creating subcontext: %s", id = 53)
	void creatingSubcontextInfo(String intermediateContextName);

	@LogMessage(level = WARN)
	@Message(value = "Defining %s=true ignored in HEM", id = 59)
	void definingFlushBeforeCompletionIgnoredInHem(String flushBeforeCompletion);

	@LogMessage(level = WARN)
	@Message(value = "@ForceDiscriminator is deprecated use @DiscriminatorOptions instead.", id = 62)
	void deprecatedForceDescriminatorAnnotation();

	@LogMessage(level = WARN)
	@Message(value = "The Oracle9Dialect dialect has been deprecated; use either Oracle9iDialect or Oracle10gDialect instead",
			id = 63)
	void deprecatedOracle9Dialect();

	@LogMessage(level = WARN)
	@Message(value = "The OracleDialect dialect has been deprecated; use Oracle8iDialect instead", id = 64)
	void deprecatedOracleDialect();

	@LogMessage(level = WARN)
	@Message(value = "DEPRECATED : use [%s] instead with custom [%s] implementation", id = 65)
	void deprecatedUuidGenerator(String name,
								 String name2);

	@LogMessage(level = INFO)
	@Message(value = "Disallowing insert statement comment for select-identity due to Oracle driver bug", id = 67)
	void disallowingInsertStatementComment();

	@LogMessage(level = WARN)
	@Message(value = "Duplicate generator name %s", id = 69)
	void duplicateGeneratorName(String name);

	@LogMessage(level = WARN)
	@Message(value = "Duplicate generator table: %s", id = 70)
	void duplicateGeneratorTable(String name);

	@LogMessage(level = INFO)
	@Message(value = "Duplicate import: %s -> %s", id = 71)
	void duplicateImport(String entityName,
						 String rename);

	@LogMessage(level = WARN)
	@Message(value = "Duplicate joins for class: %s", id = 72)
	void duplicateJoins(String entityName);

	@LogMessage(level = INFO)
	@Message(value = "entity-listener duplication, first event definition will be used: %s", id = 73)
	void duplicateListener(String className);

	@LogMessage(level = WARN)
	@Message(value = "Found more than one <persistence-unit-metadata>, subsequent ignored", id = 74)
	void duplicateMetadata();

	@LogMessage(level = INFO)
	@Message(value = "Entities deleted: %s", id = 76)
	void entitiesDeleted(long entityDeleteCount);

	@LogMessage(level = INFO)
	@Message(value = "Entities fetched (minimize this): %s", id = 77)
	void entitiesFetched(long entityFetchCount);

	@LogMessage(level = INFO)
	@Message(value = "Entities inserted: %s", id = 78)
	void entitiesInserted(long entityInsertCount);

	@LogMessage(level = INFO)
	@Message(value = "Entities loaded: %s", id = 79)
	void entitiesLoaded(long entityLoadCount);

	@LogMessage(level = INFO)
	@Message(value = "Entities updated: %s", id = 80)
	void entitiesUpdated(long entityUpdateCount);

	@LogMessage(level = WARN)
	@Message(value = "@org.hibernate.annotations.Entity used on a non root entity: ignored for %s", id = 81)
	void entityAnnotationOnNonRoot(String className);

	@LogMessage(level = WARN)
	@Message(value = "Entity Manager closed by someone else (%s must not be used)", id = 82)
	void entityManagerClosedBySomeoneElse(String autoCloseSession);

	@LogMessage(level = WARN)
	@Message(value = "Entity [%s] is abstract-class/interface explicitly mapped as non-abstract; be sure to supply entity-names",
			id = 84)
	void entityMappedAsNonAbstract(String name);

	@LogMessage(level = INFO)
	@Message(value = "%s %s found", id = 85)
	void exceptionHeaderFound(String exceptionHeader,
							  String metaInfOrmXml);

	@LogMessage(level = INFO)
	@Message(value = "%s No %s found", id = 86)
	void exceptionHeaderNotFound(String exceptionHeader,
								 String metaInfOrmXml);

	@LogMessage(level = ERROR)
	@Message(value = "Exception in interceptor afterTransactionCompletion()", id = 87)
	void exceptionInAfterTransactionCompletionInterceptor(@Cause Throwable e);

	@LogMessage(level = ERROR)
	@Message(value = "Exception in interceptor beforeTransactionCompletion()", id = 88)
	void exceptionInBeforeTransactionCompletionInterceptor(@Cause Throwable e);

	@LogMessage(level = INFO)
	@Message(value = "Sub-resolver threw unexpected exception, continuing to next : %s", id = 89)
	void exceptionInSubResolver(String message);

	@LogMessage(level = ERROR)
	@Message(value = "Expected type: %s, actual value: %s", id = 91)
	void expectedType(String name,
					  String string);

	@LogMessage(level = WARN)
	@Message(value = "An item was expired by the cache while it was locked (increase your cache timeout): %s", id = 92)
	void expired(Object key);

	@LogMessage(level = INFO)
	@Message(value = "Bound factory to JNDI name: %s", id = 94)
	void factoryBoundToJndiName(String name);

	@LogMessage(level = INFO)
	@Message(value = "A factory was renamed from [%s] to [%s] in JNDI", id = 96)
	void factoryJndiRename(String oldName, String newName);

	@LogMessage(level = INFO)
	@Message(value = "Unbound factory from JNDI name: %s", id = 97)
	void factoryUnboundFromJndiName(String name);

	@LogMessage(level = INFO)
	@Message(value = "A factory was unbound from name: %s", id = 98)
	void factoryUnboundFromName(String name);

	@LogMessage(level = ERROR)
	@Message(value = "an assertion failure occured" + " (this may indicate a bug in Hibernate, but is more likely due"
			+ " to unsafe use of the session): %s", id = 99)
	void failed(Throwable throwable);

	@LogMessage(level = WARN)
	@Message(value = "Fail-safe cleanup (collections) : %s", id = 100)
	void failSafeCollectionsCleanup(CollectionLoadContext collectionLoadContext);

	@LogMessage(level = WARN)
	@Message(value = "Fail-safe cleanup (entities) : %s", id = 101)
	void failSafeEntitiesCleanup(EntityLoadContext entityLoadContext);

	@LogMessage(level = INFO)
	@Message(value = "Fetching database metadata", id = 102)
	void fetchingDatabaseMetadata();

	@LogMessage(level = WARN)
	@Message(value = "firstResult/maxResults specified with collection fetch; applying in memory!", id = 104)
	void firstOrMaxResultsSpecifiedWithCollectionFetch();

	@LogMessage(level = INFO)
	@Message(value = "Flushes: %s", id = 105)
	void flushes(long flushCount);

	@LogMessage(level = INFO)
	@Message(value = "Forcing container resource cleanup on transaction completion", id = 106)
	void forcingContainerResourceCleanup();

	@LogMessage(level = INFO)
	@Message(value = "Forcing table use for sequence-style generator due to pooled optimizer selection where db does not support pooled sequences",
			id = 107)
	void forcingTableUse();

	@LogMessage(level = INFO)
	@Message(value = "Foreign keys: %s", id = 108)
	void foreignKeys(Set keySet);

	@LogMessage(level = INFO)
	@Message(value = "Found mapping document in jar: %s", id = 109)
	void foundMappingDocument(String name);

	@LogMessage(level = ERROR)
	@Message(value = "Getters of lazy classes cannot be final: %s.%s", id = 112)
	void gettersOfLazyClassesCannotBeFinal(String entityName,
										   String name);

	@LogMessage(level = WARN)
	@Message(value = "GUID identifier generated: %s", id = 113)
	void guidGenerated(String result);

	@LogMessage(level = INFO)
	@Message(value = "Handling transient entity in delete processing", id = 114)
	void handlingTransientEntity();

	@LogMessage(level = INFO)
	@Message(value = "Hibernate connection pool size: %s", id = 115)
	void hibernateConnectionPoolSize(int poolSize);

	@LogMessage(level = WARN)
	@Message(value = "Config specified explicit optimizer of [%s], but [%s=%s; honoring optimizer setting", id = 116)
	void honoringOptimizerSetting(String none,
								  String incrementParam,
								  int incrementSize);

	@LogMessage(level = DEBUG)
	@Message(value = "HQL: %s, time: %sms, rows: %s", id = 117)
	void hql(String hql,
			 Long valueOf,
			 Long valueOf2);

	@LogMessage(level = WARN)
	@Message(value = "HSQLDB supports only READ_UNCOMMITTED isolation", id = 118)
	void hsqldbSupportsOnlyReadCommittedIsolation();

	@LogMessage(level = WARN)
	@Message(value = "On EntityLoadContext#clear, hydratingEntities contained [%s] entries", id = 119)
	void hydratingEntitiesCount(int size);

	@LogMessage(level = WARN)
	@Message(value = "Ignoring unique constraints specified on table generator [%s]", id = 120)
	void ignoringTableGeneratorConstraints(String name);

	@LogMessage(level = INFO)
	@Message(value = "Ignoring unrecognized query hint [%s]", id = 121)
	void ignoringUnrecognizedQueryHint(String hintName);

	@LogMessage(level = ERROR)
	@Message(value = "IllegalArgumentException in class: %s, getter method of property: %s", id = 122)
	void illegalPropertyGetterArgument(String name,
									   String propertyName);

	@LogMessage(level = ERROR)
	@Message(value = "IllegalArgumentException in class: %s, setter method of property: %s", id = 123)
	void illegalPropertySetterArgument(String name,
									   String propertyName);

	@LogMessage(level = WARN)
	@Message(value = "@Immutable used on a non root entity: ignored for %s", id = 124)
	void immutableAnnotationOnNonRoot(String className);

	@LogMessage(level = WARN)
	@Message(value = "Mapping metadata cache was not completely processed", id = 125)
	void incompleteMappingMetadataCacheProcessing();

	@LogMessage(level = INFO)
	@Message(value = "Indexes: %s", id = 126)
	void indexes(Set keySet);

	@LogMessage(level = DEBUG)
	@Message(value = "Could not bind JNDI listener", id = 127)
	void couldNotBindJndiListener();

	@LogMessage(level = INFO)
	@Message(value = "Instantiating explicit connection provider: %s", id = 130)
	void instantiatingExplicitConnectionProvider(String providerClassName);

	@LogMessage(level = ERROR)
	@Message(value = "Array element type error\n%s", id = 132)
	void invalidArrayElementType(String message);

	@LogMessage(level = WARN)
	@Message(value = "Discriminator column has to be defined in the root entity, it will be ignored in subclass: %s",
			id = 133)
	void invalidDiscriminatorAnnotation(String className);

	@LogMessage(level = ERROR)
	@Message(value = "Application attempted to edit read only item: %s", id = 134)
	void invalidEditOfReadOnlyItem(Object key);

	@LogMessage(level = ERROR)
	@Message(value = "Invalid JNDI name: %s", id = 135)
	void invalidJndiName(String name,
						 @Cause JndiNameException e);

	@LogMessage(level = WARN)
	@Message(value = "Inapropriate use of @OnDelete on entity, annotation ignored: %s", id = 136)
	void invalidOnDeleteAnnotation(String entityName);

	@LogMessage(level = WARN)
	@Message(value = "Root entity should not hold an PrimaryKeyJoinColum(s), will be ignored", id = 137)
	void invalidPrimaryKeyJoinColumnAnnotation();

	@LogMessage(level = WARN)
	@Message(value = "Mixing inheritance strategy in a entity hierarchy is not allowed, ignoring sub strategy in: %s",
			id = 138)
	void invalidSubStrategy(String className);

	@LogMessage(level = WARN)
	@Message(value = "Illegal use of @Table in a subclass of a SINGLE_TABLE hierarchy: %s", id = 139)
	void invalidTableAnnotation(String className);

	@LogMessage(level = INFO)
	@Message(value = "JACC contextID: %s", id = 140)
	void jaccContextId(String contextId);

	@LogMessage(level = INFO)
	@Message(value = "java.sql.Types mapped the same code [%s] multiple times; was [%s]; now [%s]", id = 141)
	void JavaSqlTypesMappedSameCodeMultipleTimes(int code,
												 String old,
												 String name);

	@Message(value = "Javassist Enhancement failed: %s", id = 142)
	String javassistEnhancementFailed(String entityName);

	@LogMessage(level = WARN)
	@Message(value = "%s = false breaks the EJB3 specification", id = 144)
	void jdbcAutoCommitFalseBreaksEjb3Spec(String autocommit);

	@LogMessage(level = WARN)
	@Message(value = "No JDBC Driver class was specified by property %s", id = 148)
	void jdbcDriverNotSpecified(String driver);

	@LogMessage(level = INFO)
	@Message(value = "JDBC isolation level: %s", id = 149)
	void jdbcIsolationLevel(String isolationLevelToString);

	@Message(value = "JDBC rollback failed", id = 151)
	String jdbcRollbackFailed();

	@Message(value = "JDBC URL was not specified by property %s", id = 152)
	String jdbcUrlNotSpecified(String url);

	@LogMessage(level = INFO)
	@Message(value = "JNDI InitialContext properties:%s", id = 154)
	void jndiInitialContextProperties(Hashtable hash);

	@LogMessage(level = ERROR)
	@Message(value = "JNDI name %s does not handle a session factory reference", id = 155)
	void jndiNameDoesNotHandleSessionFactoryReference(String sfJNDIName,
													  @Cause ClassCastException e);

	@LogMessage(level = INFO)
	@Message(value = "Lazy property fetching available for: %s", id = 157)
	void lazyPropertyFetchingAvailable(String name);

	@LogMessage(level = WARN)
	@Message(value = "In CollectionLoadContext#endLoadingCollections, localLoadingCollectionKeys contained [%s], but no LoadingCollectionEntry was found in loadContexts",
			id = 159)
	void loadingCollectionKeyNotFound(CollectionKey collectionKey);

	@LogMessage(level = WARN)
	@Message(value = "On CollectionLoadContext#cleanup, localLoadingCollectionKeys contained [%s] entries", id = 160)
	void localLoadingCollectionKeysCount(int size);

	@LogMessage(level = INFO)
	@Message(value = "Logging statistics....", id = 161)
	void loggingStatistics();

	@LogMessage(level = DEBUG)
	@Message(value = "*** Logical connection closed ***", id = 162)
	void logicalConnectionClosed();

	@LogMessage(level = DEBUG)
	@Message(value = "Logical connection releasing its physical connection", id = 163)
	void logicalConnectionReleasingPhysicalConnection();

	@LogMessage(level = INFO)
	@Message(value = "Max query time: %sms", id = 173)
	void maxQueryTime(long queryExecutionMaxTime);

	@LogMessage(level = WARN)
	@Message(value = "Function template anticipated %s arguments, but %s arguments encountered", id = 174)
	void missingArguments(int anticipatedNumberOfArguments,
						  int numberOfArguments);

	@LogMessage(level = WARN)
	@Message(value = "Class annotated @org.hibernate.annotations.Entity but not javax.persistence.Entity (most likely a user error): %s",
			id = 175)
	void missingEntityAnnotation(String className);


	@LogMessage(level = ERROR)
	@Message(value = "Error in named query: %s", id = 177)
	void namedQueryError(String queryName,
						 @Cause HibernateException e);

	@LogMessage(level = WARN)
	@Message(value = "Naming exception occurred accessing factory: %s", id = 178)
	void namingExceptionAccessingFactory(NamingException exception);

	@LogMessage(level = WARN)
	@Message(value = "Narrowing proxy to %s - this operation breaks ==", id = 179)
	void narrowingProxy(Class concreteProxyClass);

	@LogMessage(level = WARN)
	@Message(value = "FirstResult/maxResults specified on polymorphic query; applying in memory!", id = 180)
	void needsLimit();

	@LogMessage(level = WARN)
	@Message(value = "No appropriate connection provider encountered, assuming application will be supplying connections",
			id = 181)
	void noAppropriateConnectionProvider();

	@LogMessage(level = INFO)
	@Message(value = "No default (no-argument) constructor for class: %s (class must be instantiated by Interceptor)",
			id = 182)
	void noDefaultConstructor(String name);

	@LogMessage(level = WARN)
	@Message(value = "no persistent classes found for query class: %s", id = 183)
	void noPersistentClassesFound(String query);

	@LogMessage(level = ERROR)
	@Message(value = "No session factory with JNDI name %s", id = 184)
	void noSessionFactoryWithJndiName(String sfJNDIName,
									  @Cause NameNotFoundException e);

	@LogMessage(level = INFO)
	@Message(value = "Optimistic lock failures: %s", id = 187)
	void optimisticLockFailures(long optimisticFailureCount);

	@LogMessage(level = WARN)
	@Message(value = "@OrderBy not allowed for an indexed collection, annotation ignored.", id = 189)
	void orderByAnnotationIndexedCollection();

	@LogMessage(level = WARN)
	@Message(value = "Overriding %s is dangerous, this might break the EJB3 specification implementation", id = 193)
	void overridingTransactionStrategyDangerous(String transactionStrategy);

	@LogMessage(level = DEBUG)
	@Message(value = "Package not found or wo package-info.java: %s", id = 194)
	void packageNotFound(String packageName);

	@LogMessage(level = WARN)
	@Message(value = "Parameter position [%s] occurred as both JPA and Hibernate positional parameter", id = 195)
	void parameterPositionOccurredAsBothJpaAndHibernatePositionalParameter(Integer position);

	@LogMessage(level = ERROR)
	@Message(value = "Error parsing XML (%s) : %s", id = 196)
	void parsingXmlError(int lineNumber,
						 String message);

	@LogMessage(level = ERROR)
	@Message(value = "Error parsing XML: %s(%s) %s", id = 197)
	void parsingXmlErrorForFile(String file,
								int lineNumber,
								String message);

	@LogMessage(level = ERROR)
	@Message(value = "Warning parsing XML (%s) : %s", id = 198)
	void parsingXmlWarning(int lineNumber,
						   String message);

	@LogMessage(level = WARN)
	@Message(value = "Warning parsing XML: %s(%s) %s", id = 199)
	void parsingXmlWarningForFile(String file,
								  int lineNumber,
								  String message);

	@LogMessage(level = WARN)
	@Message(value = "Persistence provider caller does not implement the EJB3 spec correctly."
			+ "PersistenceUnitInfo.getNewTempClassLoader() is null.", id = 200)
	void persistenceProviderCallerDoesNotImplementEjb3SpecCorrectly();

	@LogMessage(level = INFO)
	@Message(value = "Pooled optimizer source reported [%s] as the initial value; use of 1 or greater highly recommended",
			id = 201)
	void pooledOptimizerReportedInitialValue(IntegralDataTypeHolder value);

	@LogMessage(level = ERROR)
	@Message(value = "PreparedStatement was already in the batch, [%s].", id = 202)
	void preparedStatementAlreadyInBatch(String sql);

	@LogMessage(level = WARN)
	@Message(value = "processEqualityExpression() : No expression to process!", id = 203)
	void processEqualityExpression();

	@LogMessage(level = INFO)
	@Message(value = "Processing PersistenceUnitInfo [\n\tname: %s\n\t...]", id = 204)
	void processingPersistenceUnitInfoName(String persistenceUnitName);

	@LogMessage(level = INFO)
	@Message(value = "Loaded properties from resource hibernate.properties: %s", id = 205)
	void propertiesLoaded(Properties maskOut);

	@LogMessage(level = INFO)
	@Message(value = "hibernate.properties not found", id = 206)
	void propertiesNotFound();

	@LogMessage(level = WARN)
	@Message(value = "Property %s not found in class but described in <mapping-file/> (possible typo error)", id = 207)
	void propertyNotFound(String property);

	@LogMessage(level = WARN)
	@Message(value = "%s has been deprecated in favor of %s; that provider will be used instead.", id = 208)
	void providerClassDeprecated(String providerClassName,
								 String actualProviderClassName);

	@LogMessage(level = WARN)
	@Message(value = "proxool properties were encountered, but the %s provider class was not found on the classpath; these properties are going to be ignored.",
			id = 209)
	void proxoolProviderClassNotFound(String proxoolProviderClassName);

	@LogMessage(level = INFO)
	@Message(value = "Queries executed to database: %s", id = 210)
	void queriesExecuted(long queryExecutionCount);

	@LogMessage(level = INFO)
	@Message(value = "Query cache hits: %s", id = 213)
	void queryCacheHits(long queryCacheHitCount);

	@LogMessage(level = INFO)
	@Message(value = "Query cache misses: %s", id = 214)
	void queryCacheMisses(long queryCacheMissCount);

	@LogMessage(level = INFO)
	@Message(value = "Query cache puts: %s", id = 215)
	void queryCachePuts(long queryCachePutCount);

	@LogMessage(level = INFO)
	@Message(value = "RDMSOS2200Dialect version: 1.0", id = 218)
	void rdmsOs2200Dialect();

	@LogMessage(level = INFO)
	@Message(value = "Reading mappings from cache file: %s", id = 219)
	void readingCachedMappings(File cachedFile);

	@LogMessage(level = INFO)
	@Message(value = "Reading mappings from file: %s", id = 220)
	void readingMappingsFromFile(String path);

	@LogMessage(level = INFO)
	@Message(value = "Reading mappings from resource: %s", id = 221)
	void readingMappingsFromResource(String resourceName);

	@LogMessage(level = WARN)
	@Message(value = "read-only cache configured for mutable collection [%s]", id = 222)
	void readOnlyCacheConfiguredForMutableCollection(String name);

	@LogMessage(level = WARN)
	@Message(value = "Recognized obsolete hibernate namespace %s. Use namespace %s instead. Refer to Hibernate 3.6 Migration Guide!",
			id = 223)
	void recognizedObsoleteHibernateNamespace(String oldHibernateNamespace,
											  String hibernateNamespace);

	@LogMessage(level = WARN)
	@Message(value = "Property [%s] has been renamed to [%s]; update your properties appropriately", id = 225)
	void renamedProperty(Object propertyName,
						 Object newPropertyName);

	@LogMessage(level = INFO)
	@Message(value = "Required a different provider: %s", id = 226)
	void requiredDifferentProvider(String provider);

	@LogMessage(level = INFO)
	@Message(value = "Running hbm2ddl schema export", id = 227)
	void runningHbm2ddlSchemaExport();

	@LogMessage(level = INFO)
	@Message(value = "Running hbm2ddl schema update", id = 228)
	void runningHbm2ddlSchemaUpdate();

	@LogMessage(level = INFO)
	@Message(value = "Running schema validator", id = 229)
	void runningSchemaValidator();

	@LogMessage(level = INFO)
	@Message(value = "Schema export complete", id = 230)
	void schemaExportComplete();

	@LogMessage(level = ERROR)
	@Message(value = "Schema export unsuccessful", id = 231)
	void schemaExportUnsuccessful(@Cause Exception e);

	@LogMessage(level = INFO)
	@Message(value = "Schema update complete", id = 232)
	void schemaUpdateComplete();

	@LogMessage(level = WARN)
	@Message(value = "Scoping types to session factory %s after already scoped %s", id = 233)
	void scopingTypesToSessionFactoryAfterAlreadyScoped(SessionFactoryImplementor factory,
														SessionFactoryImplementor factory2);

	@LogMessage(level = INFO)
	@Message(value = "Searching for mapping documents in jar: %s", id = 235)
	void searchingForMappingDocuments(String name);

	@LogMessage(level = INFO)
	@Message(value = "Second level cache hits: %s", id = 237)
	void secondLevelCacheHits(long secondLevelCacheHitCount);

	@LogMessage(level = INFO)
	@Message(value = "Second level cache misses: %s", id = 238)
	void secondLevelCacheMisses(long secondLevelCacheMissCount);

	@LogMessage(level = INFO)
	@Message(value = "Second level cache puts: %s", id = 239)
	void secondLevelCachePuts(long secondLevelCachePutCount);

	@LogMessage(level = INFO)
	@Message(value = "Service properties: %s", id = 240)
	void serviceProperties(Properties properties);

	@LogMessage(level = INFO)
	@Message(value = "Sessions closed: %s", id = 241)
	void sessionsClosed(long sessionCloseCount);

	@LogMessage(level = INFO)
	@Message(value = "Sessions opened: %s", id = 242)
	void sessionsOpened(long sessionOpenCount);

	@LogMessage(level = ERROR)
	@Message(value = "Setters of lazy classes cannot be final: %s.%s", id = 243)
	void settersOfLazyClassesCannotBeFinal(String entityName,
										   String name);

	@LogMessage(level = WARN)
	@Message(value = "@Sort not allowed for an indexed collection, annotation ignored.", id = 244)
	void sortAnnotationIndexedCollection();

	@LogMessage(level = WARN)
	@Message(value = "Manipulation query [%s] resulted in [%s] split queries", id = 245)
	void splitQueries(String sourceQuery,
					  int length);

	@LogMessage(level = ERROR)
	@Message(value = "SQLException escaped proxy", id = 246)
	void sqlExceptionEscapedProxy(@Cause SQLException e);

	@LogMessage(level = WARN)
	@Message(value = "SQL Error: %s, SQLState: %s", id = 247)
	void sqlWarning(int errorCode,
					String sqlState);

	@LogMessage(level = INFO)
	@Message(value = "Starting query cache at region: %s", id = 248)
	void startingQueryCache(String region);

	@LogMessage(level = INFO)
	@Message(value = "Starting service at JNDI name: %s", id = 249)
	void startingServiceAtJndiName(String boundName);

	@LogMessage(level = INFO)
	@Message(value = "Starting update timestamps cache at region: %s", id = 250)
	void startingUpdateTimestampsCache(String region);

	@LogMessage(level = INFO)
	@Message(value = "Start time: %s", id = 251)
	void startTime(long startTime);

	@LogMessage(level = INFO)
	@Message(value = "Statements closed: %s", id = 252)
	void statementsClosed(long closeStatementCount);

	@LogMessage(level = INFO)
	@Message(value = "Statements prepared: %s", id = 253)
	void statementsPrepared(long prepareStatementCount);

	@LogMessage(level = INFO)
	@Message(value = "Stopping service", id = 255)
	void stoppingService();

	@LogMessage(level = INFO)
	@Message(value = "sub-resolver threw unexpected exception, continuing to next : %s", id = 257)
	void subResolverException(String message);

	@LogMessage(level = INFO)
	@Message(value = "Successful transactions: %s", id = 258)
	void successfulTransactions(long committedTransactionCount);

	@LogMessage(level = INFO)
	@Message(value = "Synchronization [%s] was already registered", id = 259)
	void synchronizationAlreadyRegistered(Synchronization synchronization);

	@LogMessage(level = ERROR)
	@Message(value = "Exception calling user Synchronization [%s] : %s", id = 260)
	void synchronizationFailed(Synchronization synchronization,
							   Throwable t);

	@LogMessage(level = INFO)
	@Message(value = "Table found: %s", id = 261)
	void tableFound(String string);

	@LogMessage(level = INFO)
	@Message(value = "Table not found: %s", id = 262)
	void tableNotFound(String name);

	@LogMessage(level = INFO)
	@Message(value = "Transactions: %s", id = 266)
	void transactions(long transactionCount);

	@LogMessage(level = WARN)
	@Message(value = "Transaction started on non-root session", id = 267)
	void transactionStartedOnNonRootSession();

	@LogMessage(level = INFO)
	@Message(value = "Transaction strategy: %s", id = 268)
	void transactionStrategy(String strategyClassName);

	@LogMessage(level = WARN)
	@Message(value = "Type [%s] defined no registration keys; ignoring", id = 269)
	void typeDefinedNoRegistrationKeys(BasicType type);

	@LogMessage(level = INFO)
	@Message(value = "Type registration [%s] overrides previous : %s", id = 270)
	void typeRegistrationOverridesPrevious(String key,
										   Type old);

	@LogMessage(level = WARN)
	@Message(value = "Naming exception occurred accessing Ejb3Configuration", id = 271)
	void unableToAccessEjb3Configuration(@Cause NamingException e);

	@LogMessage(level = ERROR)
	@Message(value = "Error while accessing session factory with JNDI name %s", id = 272)
	void unableToAccessSessionFactory(String sfJNDIName,
									  @Cause NamingException e);

	@LogMessage(level = WARN)
	@Message(value = "Error accessing type info result set : %s", id = 273)
	void unableToAccessTypeInfoResultSet(String string);

	@LogMessage(level = WARN)
	@Message(value = "Unable to apply constraints on DDL for %s", id = 274)
	void unableToApplyConstraints(String className,
								  @Cause Exception e);

	@LogMessage(level = WARN)
	@Message(value = "Could not bind Ejb3Configuration to JNDI", id = 276)
	void unableToBindEjb3ConfigurationToJndi(@Cause JndiException e);

	@LogMessage(level = WARN)
	@Message(value = "Could not bind factory to JNDI", id = 277)
	void unableToBindFactoryToJndi(@Cause JndiException e);

	@LogMessage(level = INFO)
	@Message(value = "Could not bind value '%s' to parameter: %s; %s", id = 278)
	void unableToBindValueToParameter(String nullSafeToString,
									  int index,
									  String message);

	@LogMessage(level = ERROR)
	@Message(value = "Unable to build enhancement metamodel for %s", id = 279)
	void unableToBuildEnhancementMetamodel(String className);

	@LogMessage(level = INFO)
	@Message(value = "Could not build SessionFactory using the MBean classpath - will try again using client classpath: %s",
			id = 280)
	void unableToBuildSessionFactoryUsingMBeanClasspath(String message);

	@LogMessage(level = WARN)
	@Message(value = "Unable to clean up callable statement", id = 281)
	void unableToCleanUpCallableStatement(@Cause SQLException e);

	@LogMessage(level = WARN)
	@Message(value = "Unable to clean up prepared statement", id = 282)
	void unableToCleanUpPreparedStatement(@Cause SQLException e);

	@LogMessage(level = WARN)
	@Message(value = "Unable to cleanup temporary id table after use [%s]", id = 283)
	void unableToCleanupTemporaryIdTable(Throwable t);

	@LogMessage(level = ERROR)
	@Message(value = "Error closing connection", id = 284)
	void unableToCloseConnection(@Cause Exception e);

	@LogMessage(level = INFO)
	@Message(value = "Error closing InitialContext [%s]", id = 285)
	void unableToCloseInitialContext(String string);

	@LogMessage(level = ERROR)
	@Message(value = "Error closing input files: %s", id = 286)
	void unableToCloseInputFiles(String name,
								 @Cause IOException e);

	@LogMessage(level = WARN)
	@Message(value = "Could not close input stream", id = 287)
	void unableToCloseInputStream(@Cause IOException e);

	@LogMessage(level = WARN)
	@Message(value = "Could not close input stream for %s", id = 288)
	void unableToCloseInputStreamForResource(String resourceName,
											 @Cause IOException e);

	@LogMessage(level = INFO)
	@Message(value = "Unable to close iterator", id = 289)
	void unableToCloseIterator(@Cause SQLException e);

	@LogMessage(level = ERROR)
	@Message(value = "Could not close jar: %s", id = 290)
	void unableToCloseJar(String message);

	@LogMessage(level = ERROR)
	@Message(value = "Error closing output file: %s", id = 291)
	void unableToCloseOutputFile(String outputFile,
								 @Cause IOException e);

	@LogMessage(level = WARN)
	@Message(value = "IOException occurred closing output stream", id = 292)
	void unableToCloseOutputStream(@Cause IOException e);

	@LogMessage(level = WARN)
	@Message(value = "Problem closing pooled connection", id = 293)
	void unableToClosePooledConnection(@Cause SQLException e);

	@LogMessage(level = ERROR)
	@Message(value = "Could not close session", id = 294)
	void unableToCloseSession(@Cause HibernateException e);

	@LogMessage(level = ERROR)
	@Message(value = "Could not close session during rollback", id = 295)
	void unableToCloseSessionDuringRollback(@Cause Exception e);

	@LogMessage(level = WARN)
	@Message(value = "IOException occurred closing stream", id = 296)
	void unableToCloseStream(@Cause IOException e);

	@LogMessage(level = ERROR)
	@Message(value = "Could not close stream on hibernate.properties: %s", id = 297)
	void unableToCloseStreamError(IOException error);

	@Message(value = "JTA commit failed", id = 298)
	String unableToCommitJta();

	@LogMessage(level = ERROR)
	@Message(value = "Could not complete schema update", id = 299)
	void unableToCompleteSchemaUpdate(@Cause Exception e);

	@LogMessage(level = ERROR)
	@Message(value = "Could not complete schema validation", id = 300)
	void unableToCompleteSchemaValidation(@Cause SQLException e);

	@LogMessage(level = WARN)
	@Message(value = "Unable to configure SQLExceptionConverter : %s", id = 301)
	void unableToConfigureSqlExceptionConverter(HibernateException e);

	@LogMessage(level = ERROR)
	@Message(value = "Unable to construct current session context [%s]", id = 302)
	void unableToConstructCurrentSessionContext(String impl,
												@Cause Throwable e);

	@LogMessage(level = WARN)
	@Message(value = "Unable to construct instance of specified SQLExceptionConverter : %s", id = 303)
	void unableToConstructSqlExceptionConverter(Throwable t);

	@LogMessage(level = WARN)
	@Message(value = "Could not copy system properties, system properties will be ignored", id = 304)
	void unableToCopySystemProperties();

	@LogMessage(level = WARN)
	@Message(value = "Could not create proxy factory for:%s", id = 305)
	void unableToCreateProxyFactory(String entityName,
									@Cause HibernateException e);

	@LogMessage(level = ERROR)
	@Message(value = "Error creating schema ", id = 306)
	void unableToCreateSchema(@Cause Exception e);

	@LogMessage(level = WARN)
	@Message(value = "Could not deserialize cache file: %s : %s", id = 307)
	void unableToDeserializeCache(String path,
								  SerializationException error);

	@LogMessage(level = WARN)
	@Message(value = "Unable to destroy cache: %s", id = 308)
	void unableToDestroyCache(String message);

	@LogMessage(level = WARN)
	@Message(value = "Unable to destroy query cache: %s: %s", id = 309)
	void unableToDestroyQueryCache(String region,
								   String message);

	@LogMessage(level = WARN)
	@Message(value = "Unable to destroy update timestamps cache: %s: %s", id = 310)
	void unableToDestroyUpdateTimestampsCache(String region,
											  String message);

	@LogMessage(level = INFO)
	@Message(value = "Unable to determine lock mode value : %s -> %s", id = 311)
	void unableToDetermineLockModeValue(String hintName,
										Object value);

	@Message(value = "Could not determine transaction status", id = 312)
	String unableToDetermineTransactionStatus();

	@Message(value = "Could not determine transaction status after commit", id = 313)
	String unableToDetermineTransactionStatusAfterCommit();

	@LogMessage(level = WARN)
	@Message(value = "Unable to drop temporary id table after use [%s]", id = 314)
	void unableToDropTemporaryIdTable(String message);

	@LogMessage(level = ERROR)
	@Message(value = "Exception executing batch [%s]", id = 315)
	void unableToExecuteBatch(String message);

	@LogMessage(level = WARN)
	@Message(value = "Error executing resolver [%s] : %s", id = 316)
	void unableToExecuteResolver(DialectResolver abstractDialectResolver,
								 String message);

	@LogMessage(level = INFO)
	@Message(value = "Could not find any META-INF/persistence.xml file in the classpath", id = 318)
	void unableToFindPersistenceXmlInClasspath();

	@LogMessage(level = ERROR)
	@Message(value = "Could not get database metadata", id = 319)
	void unableToGetDatabaseMetadata(@Cause SQLException e);

	@LogMessage(level = WARN)
	@Message(value = "Unable to instantiate configured schema name resolver [%s] %s", id = 320)
	void unableToInstantiateConfiguredSchemaNameResolver(String resolverClassName,
														 String message);

	@LogMessage(level = WARN)
	@Message(value = "Unable to interpret specified optimizer [%s], falling back to noop", id = 321)
	void unableToLocateCustomOptimizerClass(String type);

	@LogMessage(level = WARN)
	@Message(value = "Unable to instantiate specified optimizer [%s], falling back to noop", id = 322)
	void unableToInstantiateOptimizer(String type);

	@LogMessage(level = WARN)
	@Message(value = "Unable to instantiate UUID generation strategy class : %s", id = 325)
	void unableToInstantiateUuidGenerationStrategy(Exception ignore);

	@LogMessage(level = WARN)
	@Message(value = "Cannot join transaction: do not override %s", id = 326)
	void unableToJoinTransaction(String transactionStrategy);

	@LogMessage(level = INFO)
	@Message(value = "Error performing load command : %s", id = 327)
	void unableToLoadCommand(HibernateException e);

	@LogMessage(level = WARN)
	@Message(value = "Unable to load/access derby driver class sysinfo to check versions : %s", id = 328)
	void unableToLoadDerbyDriver(String message);

	@LogMessage(level = ERROR)
	@Message(value = "Problem loading properties from hibernate.properties", id = 329)
	void unableToLoadProperties();

	@Message(value = "Unable to locate config file: %s", id = 330)
	String unableToLocateConfigFile(String path);

	@LogMessage(level = WARN)
	@Message(value = "Unable to locate configured schema name resolver class [%s] %s", id = 331)
	void unableToLocateConfiguredSchemaNameResolver(String resolverClassName,
													String message);

	@LogMessage(level = WARN)
	@Message(value = "Unable to locate MBeanServer on JMX service shutdown", id = 332)
	void unableToLocateMBeanServer();

	@LogMessage(level = WARN)
	@Message(value = "Unable to locate requested UUID generation strategy class : %s", id = 334)
	void unableToLocateUuidGenerationStrategy(String strategyClassName);

	@LogMessage(level = WARN)
	@Message(value = "Unable to log SQLWarnings : %s", id = 335)
	void unableToLogSqlWarnings(SQLException sqle);

	@LogMessage(level = WARN)
	@Message(value = "Could not log warnings", id = 336)
	void unableToLogWarnings(@Cause SQLException e);

	@LogMessage(level = ERROR)
	@Message(value = "Unable to mark for rollback on PersistenceException: ", id = 337)
	void unableToMarkForRollbackOnPersistenceException(@Cause Exception e);

	@LogMessage(level = ERROR)
	@Message(value = "Unable to mark for rollback on TransientObjectException: ", id = 338)
	void unableToMarkForRollbackOnTransientObjectException(@Cause Exception e);

	@LogMessage(level = WARN)
	@Message(value = "Could not obtain connection metadata: %s", id = 339)
	void unableToObjectConnectionMetadata(SQLException error);

	@LogMessage(level = WARN)
	@Message(value = "Could not obtain connection to query metadata: %s", id = 340)
	void unableToObjectConnectionToQueryMetadata(SQLException error);

	@LogMessage(level = WARN)
	@Message(value = "Could not obtain connection metadata : %s", id = 341)
	void unableToObtainConnectionMetadata(String message);

	@LogMessage(level = WARN)
	@Message(value = "Could not obtain connection to query metadata : %s", id = 342)
	void unableToObtainConnectionToQueryMetadata(String message);

	@LogMessage(level = ERROR)
	@Message(value = "Could not obtain initial context", id = 343)
	void unableToObtainInitialContext(@Cause NamingException e);

	@LogMessage(level = ERROR)
	@Message(value = "Could not parse the package-level metadata [%s]", id = 344)
	void unableToParseMetadata(String packageName);

	@Message(value = "JDBC commit failed", id = 345)
	String unableToPerformJdbcCommit();

	@LogMessage(level = ERROR)
	@Message(value = "Error during managed flush [%s]", id = 346)
	void unableToPerformManagedFlush(String message);

	@Message(value = "Unable to query java.sql.DatabaseMetaData", id = 347)
	String unableToQueryDatabaseMetadata();

	@LogMessage(level = ERROR)
	@Message(value = "Unable to read class: %s", id = 348)
	void unableToReadClass(String message);

	@LogMessage(level = INFO)
	@Message(value = "Could not read column value from result set: %s; %s", id = 349)
	void unableToReadColumnValueFromResultSet(String name,
											  String message);

	@Message(value = "Could not read a hi value - you need to populate the table: %s", id = 350)
	String unableToReadHiValue(String tableName);

	@LogMessage(level = ERROR)
	@Message(value = "Could not read or init a hi value", id = 351)
	void unableToReadOrInitHiValue(@Cause SQLException e);

	@LogMessage(level = ERROR)
	@Message(value = "Unable to release batch statement...", id = 352)
	void unableToReleaseBatchStatement();

	@LogMessage(level = ERROR)
	@Message(value = "Could not release a cache lock : %s", id = 353)
	void unableToReleaseCacheLock(CacheException ce);

	@LogMessage(level = INFO)
	@Message(value = "Unable to release initial context: %s", id = 354)
	void unableToReleaseContext(String message);

	@LogMessage(level = WARN)
	@Message(value = "Unable to release created MBeanServer : %s", id = 355)
	void unableToReleaseCreatedMBeanServer(String string);

	@LogMessage(level = INFO)
	@Message(value = "Unable to release isolated connection [%s]", id = 356)
	void unableToReleaseIsolatedConnection(Throwable ignore);

	@LogMessage(level = WARN)
	@Message(value = "Unable to release type info result set", id = 357)
	void unableToReleaseTypeInfoResultSet();

	@LogMessage(level = WARN)
	@Message(value = "Unable to erase previously added bag join fetch", id = 358)
	void unableToRemoveBagJoinFetch();

	@LogMessage(level = INFO)
	@Message(value = "Could not resolve aggregate function [%s]; using standard definition", id = 359)
	void unableToResolveAggregateFunction(String name);

	@LogMessage(level = INFO)
	@Message(value = "Unable to resolve mapping file [%s]", id = 360)
	void unableToResolveMappingFile(String xmlFile);

	@LogMessage(level = INFO)
	@Message(value = "Unable to retreive cache from JNDI [%s]: %s", id = 361)
	void unableToRetrieveCache(String namespace,
							   String message);

	@LogMessage(level = WARN)
	@Message(value = "Unable to retrieve type info result set : %s", id = 362)
	void unableToRetrieveTypeInfoResultSet(String string);

	@LogMessage(level = INFO)
	@Message(value = "Unable to rollback connection on exception [%s]", id = 363)
	void unableToRollbackConnection(Exception ignore);

	@LogMessage(level = INFO)
	@Message(value = "Unable to rollback isolated transaction on error [%s] : [%s]", id = 364)
	void unableToRollbackIsolatedTransaction(Exception e,
											 Exception ignore);

	@Message(value = "JTA rollback failed", id = 365)
	String unableToRollbackJta();

	@LogMessage(level = ERROR)
	@Message(value = "Error running schema update", id = 366)
	void unableToRunSchemaUpdate(@Cause Exception e);

	@LogMessage(level = ERROR)
	@Message(value = "Could not set transaction to rollback only", id = 367)
	void unableToSetTransactionToRollbackOnly(@Cause SystemException e);

	@LogMessage(level = WARN)
	@Message(value = "Exception while stopping service", id = 368)
	void unableToStopHibernateService(@Cause Exception e);

	@LogMessage(level = INFO)
	@Message(value = "Error stopping service [%s] : %s", id = 369)
	void unableToStopService(Class class1,
							 String string);

	@LogMessage(level = WARN)
	@Message(value = "Exception switching from method: [%s] to a method using the column index. Reverting to using: [%<s]",
			id = 370)
	void unableToSwitchToMethodUsingColumnIndex(Method method);

	@LogMessage(level = ERROR)
	@Message(value = "Could not synchronize database state with session: %s", id = 371)
	void unableToSynchronizeDatabaseStateWithSession(HibernateException he);

	@LogMessage(level = ERROR)
	@Message(value = "Could not toggle autocommit", id = 372)
	void unableToToggleAutoCommit(@Cause Exception e);

	@LogMessage(level = ERROR)
	@Message(value = "Unable to transform class: %s", id = 373)
	void unableToTransformClass(String message);

	@LogMessage(level = WARN)
	@Message(value = "Could not unbind factory from JNDI", id = 374)
	void unableToUnbindFactoryFromJndi(@Cause JndiException e);

	@Message(value = "Could not update hi value in: %s", id = 375)
	Object unableToUpdateHiValue(String tableName);

	@LogMessage(level = ERROR)
	@Message(value = "Could not updateQuery hi value in: %s", id = 376)
	void unableToUpdateQueryHiValue(String tableName,
									@Cause SQLException e);

	@LogMessage(level = INFO)
	@Message(value = "Error wrapping result set", id = 377)
	void unableToWrapResultSet(@Cause SQLException e);

	@LogMessage(level = WARN)
	@Message(value = "I/O reported error writing cached file : %s: %s", id = 378)
	void unableToWriteCachedFile(String path,
								 String message);

	@LogMessage(level = WARN)
	@Message(value = "Unexpected literal token type [%s] passed for numeric processing", id = 380)
	void unexpectedLiteralTokenType(int type);

	@LogMessage(level = WARN)
	@Message(value = "JDBC driver did not return the expected number of row counts", id = 381)
	void unexpectedRowCounts();

	@LogMessage(level = WARN)
	@Message(value = "unrecognized bytecode provider [%s], using javassist by default", id = 382)
	void unknownBytecodeProvider(String providerName);

	@LogMessage(level = WARN)
	@Message(value = "Unknown Ingres major version [%s]; using Ingres 9.2 dialect", id = 383)
	void unknownIngresVersion(int databaseMajorVersion);

	@LogMessage(level = WARN)
	@Message(value = "Unknown Oracle major version [%s]", id = 384)
	void unknownOracleVersion(int databaseMajorVersion);

	@LogMessage(level = WARN)
	@Message(value = "Unknown Microsoft SQL Server major version [%s] using SQL Server 2000 dialect", id = 385)
	void unknownSqlServerVersion(int databaseMajorVersion);

	@LogMessage(level = WARN)
	@Message(value = "ResultSet had no statement associated with it, but was not yet registered", id = 386)
	void unregisteredResultSetWithoutStatement();

	@LogMessage(level = WARN)
	@Message(value = "ResultSet's statement was not registered", id = 387)
	void unregisteredStatement();

	@LogMessage(level = ERROR)
	@Message(value = "Unsuccessful: %s", id = 388)
	void unsuccessful(String sql);

	@LogMessage(level = ERROR)
	@Message(value = "Unsuccessful: %s", id = 389)
	void unsuccessfulCreate(String string);

	@LogMessage(level = WARN)
	@Message(value = "Overriding release mode as connection provider does not support 'after_statement'", id = 390)
	void unsupportedAfterStatement();

	@LogMessage(level = WARN)
	@Message(value = "Ingres 10 is not yet fully supported; using Ingres 9.3 dialect", id = 391)
	void unsupportedIngresVersion();

	@LogMessage(level = WARN)
	@Message(value = "Hibernate does not support SequenceGenerator.initialValue() unless '%s' set", id = 392)
	void unsupportedInitialValue(String propertyName);

	@LogMessage(level = WARN)
	@Message(value = "The %s.%s.%s version of H2 implements temporary table creation such that it commits current transaction; multi-table, bulk hql/jpaql will not work properly",
			id = 393)
	void unsupportedMultiTableBulkHqlJpaql(int majorVersion,
										   int minorVersion,
										   int buildId);

	@LogMessage(level = WARN)
	@Message(value = "Oracle 11g is not yet fully supported; using Oracle 10g dialect", id = 394)
	void unsupportedOracleVersion();

	@LogMessage(level = WARN)
	@Message(value = "Usage of obsolete property: %s no longer supported, use: %s", id = 395)
	void unsupportedProperty(Object propertyName,
							 Object newPropertyName);

	@LogMessage(level = INFO)
	@Message(value = "Updating schema", id = 396)
	void updatingSchema();

	@LogMessage(level = INFO)
	@Message(value = "Using ASTQueryTranslatorFactory", id = 397)
	void usingAstQueryTranslatorFactory();

	@LogMessage(level = INFO)
	@Message(value = "Explicit segment value for id generator [%s.%s] suggested; using default [%s]", id = 398)
	void usingDefaultIdGeneratorSegmentValue(String tableName,
											 String segmentColumnName,
											 String defaultToUse);

	@LogMessage(level = INFO)
	@Message(value = "Using default transaction strategy (direct JDBC transactions)", id = 399)
	void usingDefaultTransactionStrategy();

	@LogMessage(level = INFO)
	@Message(value = "Using dialect: %s", id = 400)
	void usingDialect(Dialect dialect);

	@LogMessage(level = INFO)
	@Message(value = "using driver [%s] at URL [%s]", id = 401)
	void usingDriver(String driverClassName,
					 String url);

	@LogMessage(level = INFO)
	@Message(value = "Using Hibernate built-in connection pool (not for production use!)", id = 402)
	void usingHibernateBuiltInConnectionPool();

	@LogMessage(level = ERROR)
	@Message(value = "Don't use old DTDs, read the Hibernate 3.x Migration Guide!", id = 404)
	void usingOldDtd();

	@LogMessage(level = INFO)
	@Message(value = "Using bytecode reflection optimizer", id = 406)
	void usingReflectionOptimizer();

	@LogMessage(level = INFO)
	@Message(value = "Using java.io streams to persist binary types", id = 407)
	void usingStreams();

	@LogMessage(level = INFO)
	@Message(value = "Using workaround for JVM bug in java.sql.Timestamp", id = 408)
	void usingTimestampWorkaround();

	@LogMessage(level = WARN)
	@Message(value = "Using %s which does not generate IETF RFC 4122 compliant UUID values; consider using %s instead",
			id = 409)
	void usingUuidHexGenerator(String name,
							   String name2);

	@LogMessage(level = INFO)
	@Message(value = "Hibernate Validator not found: ignoring", id = 410)
	void validatorNotFound();

	@LogMessage(level = INFO)
	@Message(value = "Hibernate Core {%s}", id = 412)
	void version(String versionString);

	@LogMessage(level = WARN)
	@Message(value = "Warnings creating temp table : %s", id = 413)
	void warningsCreatingTempTable(SQLWarning warning);

	@LogMessage(level = INFO)
	@Message(value = "Property hibernate.search.autoregister_listeners is set to false. No attempt will be made to register Hibernate Search event listeners.",
			id = 414)
	void willNotRegisterListeners();

	@LogMessage(level = WARN)
	@Message(value = "Write locks via update not supported for non-versioned entities [%s]", id = 416)
	void writeLocksNotSupported(String entityName);

	@LogMessage(level = INFO)
	@Message(value = "Writing generated schema to file: %s", id = 417)
	void writingGeneratedSchemaToFile(String outputFile);

	@LogMessage(level = INFO)
	@Message(value = "Adding override for %s: %s", id = 418)
	void addingOverrideFor(String name,
						   String name2);

	@LogMessage(level = WARN)
	@Message(value = "Resolved SqlTypeDescriptor is for a different SQL code. %s has sqlCode=%s; type override %s has sqlCode=%s",
			id = 419)
	void resolvedSqlTypeDescriptorForDifferentSqlCode(String name,
													  String valueOf,
													  String name2,
													  String valueOf2);

	@LogMessage(level = DEBUG)
	@Message(value = "Closing un-released batch", id = 420)
	void closingUnreleasedBatch();

	@LogMessage(level = INFO)
	@Message(value = "Disabling contextual LOB creation as %s is true", id = 421)
	void disablingContextualLOBCreation(String nonContextualLobCreation);

	@LogMessage(level = INFO)
	@Message(value = "Disabling contextual LOB creation as connection was null", id = 422)
	void disablingContextualLOBCreationSinceConnectionNull();

	@LogMessage(level = INFO)
	@Message(value = "Disabling contextual LOB creation as JDBC driver reported JDBC version [%s] less than 4",
			id = 423)
	void disablingContextualLOBCreationSinceOldJdbcVersion(int jdbcMajorVersion);

	@LogMessage(level = INFO)
	@Message(value = "Disabling contextual LOB creation as createClob() method threw error : %s", id = 424)
	void disablingContextualLOBCreationSinceCreateClobFailed(Throwable t);

	@LogMessage(level = INFO)
	@Message(value = "Could not close session; swallowing exception[%s] as transaction completed", id = 425)
	void unableToCloseSessionButSwallowingError(HibernateException e);

	@LogMessage(level = WARN)
	@Message(value = "You should set hibernate.transaction.manager_lookup_class if cache is enabled", id = 426)
	void setManagerLookupClass();

//	@LogMessage(level = WARN)
//	@Message(value = "Using deprecated %s strategy [%s], use newer %s strategy instead [%s]", id = 427)
//	void deprecatedTransactionManagerStrategy(String name,
//											  String transactionManagerStrategy,
//											  String name2,
//											  String jtaPlatform);

	@LogMessage(level = INFO)
	@Message(value = "Encountered legacy TransactionManagerLookup specified; convert to newer %s contract specified via %s setting",
			id = 428)
	void legacyTransactionManagerStrategy(String name,
										  String jtaPlatform);

	@LogMessage(level = WARN)
	@Message(value = "Setting entity-identifier value binding where one already existed : %s.", id = 429)
	void entityIdentifierValueBindingExists(String name);

	@LogMessage(level = WARN)
	@Message(value = "The DerbyDialect dialect has been deprecated; use one of the version-specific dialects instead",
			id = 430)
	void deprecatedDerbyDialect();

	@LogMessage(level = WARN)
	@Message(value = "Unable to determine H2 database version, certain features may not work", id = 431)
	void undeterminedH2Version();

	@LogMessage(level = WARN)
	@Message(value = "There were not column names specified for index %s on table %s", id = 432)
	void noColumnsSpecifiedForIndex(String indexName, String tableName);

	@LogMessage(level = INFO)
	@Message(value = "update timestamps cache puts: %s", id = 433)
	void timestampCachePuts(long updateTimestampsCachePutCount);

	@LogMessage(level = INFO)
	@Message(value = "update timestamps cache hits: %s", id = 434)
	void timestampCacheHits(long updateTimestampsCachePutCount);

	@LogMessage(level = INFO)
	@Message(value = "update timestamps cache misses: %s", id = 435)
	void timestampCacheMisses(long updateTimestampsCachePutCount);

	@LogMessage(level = WARN)
	@Message(value = "Entity manager factory name (%s) is already registered.  If entity manager will be clustered "+
			"or passivated, specify a unique value for property '%s'", id = 436)
	void entityManagerFactoryAlreadyRegistered(String emfName, String propertyName);

	@LogMessage(level = WARN)
	@Message(value = "Attempting to save one or more entities that have a non-nullable association with an unsaved transient entity. The unsaved transient entity must be saved in an operation prior to saving these dependent entities.\n" +
			"\tUnsaved transient entity: (%s)\n\tDependent entities: (%s)\n\tNon-nullable association(s): (%s)" , id = 437)
	void cannotResolveNonNullableTransientDependencies(String transientEntityString,
													   Set<String> dependentEntityStrings,
													   Set<String> nonNullableAssociationPaths);

	@LogMessage(level = INFO)
	@Message(value = "NaturalId cache puts: %s", id = 438)
	void naturalIdCachePuts(long naturalIdCachePutCount);

	@LogMessage(level = INFO)
	@Message(value = "NaturalId cache hits: %s", id = 439)
	void naturalIdCacheHits(long naturalIdCacheHitCount);

	@LogMessage(level = INFO)
	@Message(value = "NaturalId cache misses: %s", id = 440)
	void naturalIdCacheMisses(long naturalIdCacheMissCount);

	@LogMessage(level = INFO)
	@Message(value = "Max NaturalId query time: %sms", id = 441)
	void naturalIdMaxQueryTime(long naturalIdQueryExecutionMaxTime);

	@LogMessage(level = INFO)
	@Message(value = "NaturalId queries executed to database: %s", id = 442)
	void naturalIdQueriesExecuted(long naturalIdQueriesExecutionCount);

	@LogMessage(level = WARN)
	@Message(
			value = "Dialect [%s] limits the number of elements in an IN predicate to %s entries.  " +
					"However, the given parameter list [%s] contained %s entries, which will likely cause failures " +
					"to execute the query in the database",
			id = 443
	)
	void tooManyInExpressions(String dialectName, int limit, String paramName, int size);

	@LogMessage(level = WARN)
	@Message(
			value = "Encountered request for locking however dialect reports that database prefers locking be done in a " +
					"separate select (follow-on locking); results will be locked after initial query executes",
			id = 444
	)
	void usingFollowOnLocking();

	@LogMessage(level = WARN)
	@Message(
			value = "Alias-specific lock modes requested, which is not currently supported with follow-on locking; " +
					"all acquired locks will be [%s]",
			id = 445
	)
	void aliasSpecificLockingWithFollowOnLocking(LockMode lockMode);

//	@LogMessage(level = WARN)
//	@Message(
//			value = "embed-xml attributes were intended to be used for DOM4J entity mode. Since that entity mode has been " +
//					"removed, embed-xml attributes are no longer supported and should be removed from mappings.",
//			id = 446
//	)
//	void embedXmlAttributesNoLongerSupported();

	@LogMessage(level = WARN)
	@Message(
			value = "Explicit use of UPGRADE_SKIPLOCKED in lock() calls is not recommended; use normal UPGRADE locking instead",
			id = 447
	)
	void explicitSkipLockedLockCombo();

	@LogMessage(level = INFO)
	@Message( value = "'javax.persistence.validation.mode' named multiple values : %s", id = 448 )
	void multipleValidationModes(String modes);
<<<<<<< HEAD

	@Message(value = "@CollectionTable and @JoinTable specified on the same attribute. Check %s#%s", id = 449)
	String collectionTableAndJoinTableUsedTogether(String entityName, String propertyName);

	@Message(value = "@CollectionTable annotation without a @ElementCollection. Check %s#%s", id = 450)
	String collectionTableWithoutElementCollection(String entityName, String propertyName);

	@Message(value = "@JoinTable annotation without an association. Check %s#%s", id = 451)
	String joinTableForNonAssociationAttribute(String entityName, String propertyName);

	@LogMessage( level = ERROR )
	@Message( value = "Illegal argument on static metamodel field injection : %s#%s; expected type :  %s; encountered type : %s", id = 452 )
	void illegalArgumentOnStaticMetamodelFieldInjection( String metamodelClassName,
														 String attributeName,
														 String attributeJavaType,
														 String metamodelFieldJavaType );

	@LogMessage( level = ERROR )
	@Message( value = "Unable to locate static metamodel field : %s#%s", id = 453 )
	void unableToLocateStaticMetamodelField( String metamodelClassName,
											 String attributeName );


	@Message(value = "The access type of class %s is AccessType.FIELD. To override the access for an attribute " +
			"@Access has to be placed on the property (getter)", id = 454)
	String accessTypeOverrideShouldBeAnnotatedOnProperty( String className );

	@Message(value = "The access type of class %s is AccessType.FIELD. To override the access for an attribute " +
			"@Access has to be placed on the property (getter) with an access type of AccessType.PROPERTY. " +
			"Using AccessType.FIELD on the property has no effect", id = 455)
	String accessTypeOverrideShouldBeProperty( String className );

	@Message(value = "The access type of class %s is AccessType.PROPERTY. To override the access for a field " +
			"@Access has to be placed on the field ", id = 456)
	String accessTypeOverrideShouldBeAnnotatedOnField( String className );

	@Message(value = "The access type of class %s is AccessType.PROPERTY. To override the access for a field " +
			"@Access has to be placed on the field with an access type of AccessType.FIELD. " +
			"Using AccessType.PROPERTY on the field has no effect", id = 457)
	String accessTypeOverrideShouldBeField( String className );
=======
	
	@LogMessage(level = WARN)
	@Message(value = "Exception while loading a class or resource found during scanning", id = 449)
	void unableToLoadScannedClassOrResource(@Cause Exception e);
>>>>>>> 4213e3c1
}<|MERGE_RESOLUTION|>--- conflicted
+++ resolved
@@ -1619,7 +1619,6 @@
 	@LogMessage(level = INFO)
 	@Message( value = "'javax.persistence.validation.mode' named multiple values : %s", id = 448 )
 	void multipleValidationModes(String modes);
-<<<<<<< HEAD
 
 	@Message(value = "@CollectionTable and @JoinTable specified on the same attribute. Check %s#%s", id = 449)
 	String collectionTableAndJoinTableUsedTogether(String entityName, String propertyName);
@@ -1660,10 +1659,8 @@
 			"@Access has to be placed on the field with an access type of AccessType.FIELD. " +
 			"Using AccessType.PROPERTY on the field has no effect", id = 457)
 	String accessTypeOverrideShouldBeField( String className );
-=======
-	
-	@LogMessage(level = WARN)
-	@Message(value = "Exception while loading a class or resource found during scanning", id = 449)
+
+	@LogMessage(level = WARN)
+	@Message(value = "Exception while loading a class or resource found during scanning", id = 458)
 	void unableToLoadScannedClassOrResource(@Cause Exception e);
->>>>>>> 4213e3c1
 }