--- conflicted
+++ resolved
@@ -23,10 +23,7 @@
  */
 package org.hibernate.service.spi;
 
-<<<<<<< HEAD
-=======
 import java.io.Serializable;
->>>>>>> 0b10334e
 
 /**
  * Marker interface for services.
