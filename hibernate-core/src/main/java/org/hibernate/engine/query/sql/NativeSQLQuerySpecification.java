/*
 * Hibernate, Relational Persistence for Idiomatic Java
 *
 * Copyright (c) 2008, Red Hat Middleware LLC or third-party contributors as
 * indicated by the @author tags or express copyright attribution
 * statements applied by the authors.  All third-party contributions are
 * distributed under license by Red Hat Middleware LLC.
 *
 * This copyrighted material is made available to anyone wishing to use, modify,
 * copy, or redistribute it subject to the terms and conditions of the GNU
 * Lesser General Public License, as published by the Free Software Foundation.
 *
 * This program is distributed in the hope that it will be useful,
 * but WITHOUT ANY WARRANTY; without even the implied warranty of MERCHANTABILITY
 * or FITNESS FOR A PARTICULAR PURPOSE.  See the GNU Lesser General Public License
 * for more details.
 *
 * You should have received a copy of the GNU Lesser General Public License
 * along with this distribution; if not, write to:
 * Free Software Foundation, Inc.
 * 51 Franklin Street, Fifth Floor
 * Boston, MA  02110-1301  USA
 *
 */
<<<<<<< HEAD
package org.hibernate.engine.query.sql;
=======
package org.hibernate.engine.query.sql;

import org.hibernate.internal.util.collections.ArrayHelper;

import java.util.Set;
import java.util.Collection;
import java.util.HashSet;
>>>>>>> 0b10334e
import java.util.Arrays;
import java.util.Collection;
import java.util.Collections;
import java.util.HashSet;
import java.util.Set;
import org.hibernate.util.ArrayHelper;

/**
 * Defines the specification or blue-print for a native-sql query.
 * Essentially a simple struct containing the information needed to "translate"
 * a native-sql query and cache that translated representation.  Also used as
 * the key by which the native-sql query plans are cached.
 *
 * @author Steve Ebersole
 */
public class NativeSQLQuerySpecification {
	private final String queryString;
	private final NativeSQLQueryReturn[] queryReturns;
	private final Set querySpaces;
	private final int hashCode;

	public NativeSQLQuerySpecification(
			String queryString,
	        NativeSQLQueryReturn[] queryReturns,
	        Collection querySpaces) {
		this.queryString = queryString;
		this.queryReturns = queryReturns;
		if ( querySpaces == null ) {
			this.querySpaces = Collections.EMPTY_SET;
		}
		else {
			Set tmp = new HashSet();
			tmp.addAll( querySpaces );
			this.querySpaces = Collections.unmodifiableSet( tmp );
		}

		// pre-determine and cache the hashcode
		int hashCode = queryString.hashCode();
		hashCode = 29 * hashCode + this.querySpaces.hashCode();
		if ( this.queryReturns != null ) {
			hashCode = 29 * hashCode + ArrayHelper.toList( this.queryReturns ).hashCode();
		}
		this.hashCode = hashCode;
	}

	public String getQueryString() {
		return queryString;
	}

	public NativeSQLQueryReturn[] getQueryReturns() {
		return queryReturns;
	}

	public Set getQuerySpaces() {
		return querySpaces;
	}

	public boolean equals(Object o) {
		if ( this == o ) {
			return true;
		}
		if ( o == null || getClass() != o.getClass() ) {
			return false;
		}

		final NativeSQLQuerySpecification that = ( NativeSQLQuerySpecification ) o;

		return querySpaces.equals( that.querySpaces ) &&
		       queryString.equals( that.queryString ) &&
		       Arrays.equals( queryReturns, that.queryReturns );
	}


	public int hashCode() {
		return hashCode;
	}
}
<|MERGE_RESOLUTION|>--- conflicted
+++ resolved
@@ -1,112 +1,105 @@
-/*
- * Hibernate, Relational Persistence for Idiomatic Java
- *
- * Copyright (c) 2008, Red Hat Middleware LLC or third-party contributors as
- * indicated by the @author tags or express copyright attribution
- * statements applied by the authors.  All third-party contributions are
- * distributed under license by Red Hat Middleware LLC.
- *
- * This copyrighted material is made available to anyone wishing to use, modify,
- * copy, or redistribute it subject to the terms and conditions of the GNU
- * Lesser General Public License, as published by the Free Software Foundation.
- *
- * This program is distributed in the hope that it will be useful,
- * but WITHOUT ANY WARRANTY; without even the implied warranty of MERCHANTABILITY
- * or FITNESS FOR A PARTICULAR PURPOSE.  See the GNU Lesser General Public License
- * for more details.
- *
- * You should have received a copy of the GNU Lesser General Public License
- * along with this distribution; if not, write to:
- * Free Software Foundation, Inc.
- * 51 Franklin Street, Fifth Floor
- * Boston, MA  02110-1301  USA
- *
- */
-<<<<<<< HEAD
-package org.hibernate.engine.query.sql;
-=======
-package org.hibernate.engine.query.sql;
-
-import org.hibernate.internal.util.collections.ArrayHelper;
-
-import java.util.Set;
-import java.util.Collection;
-import java.util.HashSet;
->>>>>>> 0b10334e
-import java.util.Arrays;
-import java.util.Collection;
-import java.util.Collections;
-import java.util.HashSet;
-import java.util.Set;
-import org.hibernate.util.ArrayHelper;
-
-/**
- * Defines the specification or blue-print for a native-sql query.
- * Essentially a simple struct containing the information needed to "translate"
- * a native-sql query and cache that translated representation.  Also used as
- * the key by which the native-sql query plans are cached.
- *
- * @author Steve Ebersole
- */
-public class NativeSQLQuerySpecification {
-	private final String queryString;
-	private final NativeSQLQueryReturn[] queryReturns;
-	private final Set querySpaces;
-	private final int hashCode;
-
-	public NativeSQLQuerySpecification(
-			String queryString,
-	        NativeSQLQueryReturn[] queryReturns,
-	        Collection querySpaces) {
-		this.queryString = queryString;
-		this.queryReturns = queryReturns;
-		if ( querySpaces == null ) {
-			this.querySpaces = Collections.EMPTY_SET;
-		}
-		else {
-			Set tmp = new HashSet();
-			tmp.addAll( querySpaces );
-			this.querySpaces = Collections.unmodifiableSet( tmp );
-		}
-
-		// pre-determine and cache the hashcode
-		int hashCode = queryString.hashCode();
-		hashCode = 29 * hashCode + this.querySpaces.hashCode();
-		if ( this.queryReturns != null ) {
-			hashCode = 29 * hashCode + ArrayHelper.toList( this.queryReturns ).hashCode();
-		}
-		this.hashCode = hashCode;
-	}
-
-	public String getQueryString() {
-		return queryString;
-	}
-
-	public NativeSQLQueryReturn[] getQueryReturns() {
-		return queryReturns;
-	}
-
-	public Set getQuerySpaces() {
-		return querySpaces;
-	}
-
-	public boolean equals(Object o) {
-		if ( this == o ) {
-			return true;
-		}
-		if ( o == null || getClass() != o.getClass() ) {
-			return false;
-		}
-
-		final NativeSQLQuerySpecification that = ( NativeSQLQuerySpecification ) o;
-
-		return querySpaces.equals( that.querySpaces ) &&
-		       queryString.equals( that.queryString ) &&
-		       Arrays.equals( queryReturns, that.queryReturns );
-	}
-
-
-	public int hashCode() {
-		return hashCode;
-	}
-}
+/*
+ * Hibernate, Relational Persistence for Idiomatic Java
+ *
+ * Copyright (c) 2008, Red Hat Middleware LLC or third-party contributors as
+ * indicated by the @author tags or express copyright attribution
+ * statements applied by the authors.  All third-party contributions are
+ * distributed under license by Red Hat Middleware LLC.
+ *
+ * This copyrighted material is made available to anyone wishing to use, modify,
+ * copy, or redistribute it subject to the terms and conditions of the GNU
+ * Lesser General Public License, as published by the Free Software Foundation.
+ *
+ * This program is distributed in the hope that it will be useful,
+ * but WITHOUT ANY WARRANTY; without even the implied warranty of MERCHANTABILITY
+ * or FITNESS FOR A PARTICULAR PURPOSE.  See the GNU Lesser General Public License
+ * for more details.
+ *
+ * You should have received a copy of the GNU Lesser General Public License
+ * along with this distribution; if not, write to:
+ * Free Software Foundation, Inc.
+ * 51 Franklin Street, Fifth Floor
+ * Boston, MA  02110-1301  USA
+ *
+ */
+package org.hibernate.engine.query.sql;
+
+import java.util.Arrays;
+import java.util.Collection;
+import java.util.Collections;
+import java.util.HashSet;
+import java.util.Set;
+import org.hibernate.internal.util.collections.ArrayHelper;
+
+/**
+ * Defines the specification or blue-print for a native-sql query.
+ * Essentially a simple struct containing the information needed to "translate"
+ * a native-sql query and cache that translated representation.  Also used as
+ * the key by which the native-sql query plans are cached.
+ *
+ * @author Steve Ebersole
+ */
+public class NativeSQLQuerySpecification {
+	private final String queryString;
+	private final NativeSQLQueryReturn[] queryReturns;
+	private final Set querySpaces;
+	private final int hashCode;
+
+	public NativeSQLQuerySpecification(
+			String queryString,
+	        NativeSQLQueryReturn[] queryReturns,
+	        Collection querySpaces) {
+		this.queryString = queryString;
+		this.queryReturns = queryReturns;
+		if ( querySpaces == null ) {
+			this.querySpaces = Collections.EMPTY_SET;
+		}
+		else {
+			Set tmp = new HashSet();
+			tmp.addAll( querySpaces );
+			this.querySpaces = Collections.unmodifiableSet( tmp );
+		}
+
+		// pre-determine and cache the hashcode
+		int hashCode = queryString.hashCode();
+		hashCode = 29 * hashCode + this.querySpaces.hashCode();
+		if ( this.queryReturns != null ) {
+			hashCode = 29 * hashCode + ArrayHelper.toList( this.queryReturns ).hashCode();
+		}
+		this.hashCode = hashCode;
+	}
+
+	public String getQueryString() {
+		return queryString;
+	}
+
+	public NativeSQLQueryReturn[] getQueryReturns() {
+		return queryReturns;
+	}
+
+	public Set getQuerySpaces() {
+		return querySpaces;
+	}
+
+	@Override
+    public boolean equals(Object o) {
+		if ( this == o ) {
+			return true;
+		}
+		if ( o == null || getClass() != o.getClass() ) {
+			return false;
+		}
+
+		final NativeSQLQuerySpecification that = ( NativeSQLQuerySpecification ) o;
+
+		return querySpaces.equals( that.querySpaces ) &&
+		       queryString.equals( that.queryString ) &&
+		       Arrays.equals( queryReturns, that.queryReturns );
+	}
+
+
+	@Override
+    public int hashCode() {
+		return hashCode;
+	}
+}