--- conflicted
+++ resolved
@@ -324,19 +324,11 @@
 	}
 
 	private static boolean useMinimalPuts(SessionImplementor session, EntityEntry entityEntry) {
-<<<<<<< HEAD
 		return ( session.getFactory().getServiceRegistry().getService( RegionFactory.class ).isMinimalPutsEnabled() &&
 						session.getCacheMode()!=CacheMode.REFRESH ) ||
 				( entityEntry.getPersister().hasLazyProperties() &&
 						entityEntry.isLoadedWithLazyPropertiesUnfetched() &&
 						entityEntry.getPersister().isLazyPropertiesCacheable() );
-=======
-		return ( session.getFactory().getSettings().isMinimalPutsEnabled()
-				&& session.getCacheMode()!=CacheMode.REFRESH )
-				|| ( entityEntry.getPersister().hasLazyProperties()
-				&& entityEntry.isLoadedWithLazyPropertiesUnfetched()
-				&& entityEntry.getPersister().isLazyPropertiesCacheable() );
->>>>>>> f40f814b
 	}
 
 	/**
