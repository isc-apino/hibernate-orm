/*
 * Hibernate, Relational Persistence for Idiomatic Java
 *
 * License: GNU Lesser General Public License (LGPL), version 2.1 or later.
 * See the lgpl.txt file in the root directory or <http://www.gnu.org/licenses/lgpl-2.1.html>.
 */
package org.hibernate.engine.jdbc.env.internal;

import java.sql.Connection;
import java.sql.DatabaseMetaData;
import java.sql.SQLException;
import java.util.Map;

import org.hibernate.HibernateException;
import org.hibernate.MultiTenancyStrategy;
import org.hibernate.boot.registry.StandardServiceInitiator;
import org.hibernate.cfg.AvailableSettings;
import org.hibernate.dialect.Dialect;
import org.hibernate.engine.jdbc.connections.spi.ConnectionProvider;
import org.hibernate.engine.jdbc.connections.spi.JdbcConnectionAccess;
import org.hibernate.engine.jdbc.connections.spi.MultiTenantConnectionProvider;
import org.hibernate.engine.jdbc.dialect.spi.DatabaseMetaDataDialectResolutionInfoAdapter;
import org.hibernate.engine.jdbc.dialect.spi.DialectFactory;
import org.hibernate.engine.jdbc.dialect.spi.DialectResolutionInfo;
import org.hibernate.engine.jdbc.env.spi.JdbcEnvironment;
import org.hibernate.internal.CoreMessageLogger;
import org.hibernate.internal.util.config.ConfigurationHelper;
import org.hibernate.service.spi.ServiceRegistryImplementor;

import org.jboss.logging.Logger;

/**
 * @author Steve Ebersole
 */
public class JdbcEnvironmentInitiator implements StandardServiceInitiator<JdbcEnvironment> {
	private static final CoreMessageLogger log = Logger.getMessageLogger(
			CoreMessageLogger.class,
			JdbcEnvironmentInitiator.class.getName()
	);

	public static final JdbcEnvironmentInitiator INSTANCE = new JdbcEnvironmentInitiator();

	@Override
	public Class<JdbcEnvironment> getServiceInitiated() {
		return JdbcEnvironment.class;
	}

	@Override
	public JdbcEnvironment initiateService(Map configurationValues, ServiceRegistryImplementor registry) {
		final DialectFactory dialectFactory = registry.getService( DialectFactory.class );

		// 'hibernate.temp.use_jdbc_metadata_defaults' is a temporary magic value.
		// The need for it is intended to be alleviated with future development, thus it is
		// not defined as an Environment constant...
		//
		// it is used to control whether we should consult the JDBC metadata to determine
		// certain Settings default values; it is useful to *not* do this when the database
		// may not be available (mainly in tools usage).
		boolean useJdbcMetadata = ConfigurationHelper.getBoolean(
				"hibernate.temp.use_jdbc_metadata_defaults",
				configurationValues,
				true
		);

		if ( configurationValues.containsKey( AvailableSettings.DIALECT_DB_NAME ) ) {
			return new JdbcEnvironmentImpl( registry, dialectFactory.buildDialect(
					configurationValues,
					() -> new DialectResolutionInfo() {
						@Override
						public String getDatabaseName() {
							return (String) configurationValues.get( AvailableSettings.DIALECT_DB_NAME );
						}

						@Override
						public String getDatabaseVersion() {
							return (String) configurationValues.getOrDefault( AvailableSettings.DIALECT_DB_VERSION, "0" );
						}

						@Override
						public int getDatabaseMajorVersion() {
							return (Integer) configurationValues.getOrDefault( AvailableSettings.DIALECT_DB_MAJOR_VERSION, 0 );
						}

						@Override
						public int getDatabaseMinorVersion() {
							return (Integer) configurationValues.getOrDefault( AvailableSettings.DIALECT_DB_MINOR_VERSION, 0 );
						}

						@Override
						public String getDriverName() {
							throw new UnsupportedOperationException();
						}

						@Override
						public int getDriverMajorVersion() {
							throw new UnsupportedOperationException();
						}

						@Override
						public int getDriverMinorVersion() {
							throw new UnsupportedOperationException();
						}
					}
			) );
		}
		else if ( useJdbcMetadata ) {
			final JdbcConnectionAccess jdbcConnectionAccess = buildJdbcConnectionAccess( configurationValues, registry );
			try {
				final Connection connection = jdbcConnectionAccess.obtainConnection();
				try {
					final DatabaseMetaData dbmd = connection.getMetaData();
					if ( log.isDebugEnabled() ) {
						log.debugf(
								"Database ->\n"
										+ "       name : %s\n"
										+ "    version : %s\n"
										+ "      major : %s\n"
										+ "      minor : %s",
								dbmd.getDatabaseProductName(),
								dbmd.getDatabaseProductVersion(),
								dbmd.getDatabaseMajorVersion(),
								dbmd.getDatabaseMinorVersion()
						);
						log.debugf(
								"Driver ->\n"
										+ "       name : %s\n"
										+ "    version : %s\n"
										+ "      major : %s\n"
										+ "      minor : %s",
								dbmd.getDriverName(),
								dbmd.getDriverVersion(),
								dbmd.getDriverMajorVersion(),
								dbmd.getDriverMinorVersion()
						);
						log.debugf( "JDBC version : %s.%s", dbmd.getJDBCMajorVersion(), dbmd.getJDBCMinorVersion() );
					}

					Dialect dialect = dialectFactory.buildDialect(
							configurationValues,
							() -> {
								try {
									return new DatabaseMetaDataDialectResolutionInfoAdapter( connection.getMetaData() );
								}
								catch ( SQLException sqlException ) {
									throw new HibernateException(
											"Unable to access java.sql.DatabaseMetaData to determine appropriate Dialect to use",
											sqlException
									);
								}
							}
					);
<<<<<<< HEAD
					return new JdbcEnvironmentImpl( registry, dialect, dbmd );
=======
					return new JdbcEnvironmentImpl(
							registry,
							dialect,
							dbmd,
							jdbcConnectionAccess
					);
>>>>>>> 9630ca9a
				}
				catch (SQLException e) {
					log.unableToObtainConnectionMetadata( e );
				}
				finally {
					try {
						jdbcConnectionAccess.releaseConnection( connection );
					}
					catch (SQLException ignore) {
					}
				}
			}
			catch (Exception e) {
				log.unableToObtainConnectionToQueryMetadata( e );
			}
		}

		// if we get here, either we were asked to not use JDBC metadata or accessing the JDBC metadata failed.
		return new JdbcEnvironmentImpl( registry, dialectFactory.buildDialect( configurationValues, null ) );
	}

	private JdbcConnectionAccess buildJdbcConnectionAccess(Map configValues, ServiceRegistryImplementor registry) {
		final MultiTenancyStrategy multiTenancyStrategy = MultiTenancyStrategy.determineMultiTenancyStrategy(
				configValues
		);
		if ( !multiTenancyStrategy.requiresMultiTenantConnectionProvider() ) {
			ConnectionProvider connectionProvider = registry.getService( ConnectionProvider.class );
			return new ConnectionProviderJdbcConnectionAccess( connectionProvider );
		}
		else {
			final MultiTenantConnectionProvider multiTenantConnectionProvider = registry.getService( MultiTenantConnectionProvider.class );
			return new MultiTenantConnectionProviderJdbcConnectionAccess( multiTenantConnectionProvider );
		}
	}

	public static JdbcConnectionAccess buildBootstrapJdbcConnectionAccess(
			MultiTenancyStrategy multiTenancyStrategy,
			ServiceRegistryImplementor registry) {
		if ( !multiTenancyStrategy.requiresMultiTenantConnectionProvider() ) {
			ConnectionProvider connectionProvider = registry.getService( ConnectionProvider.class );
			return new ConnectionProviderJdbcConnectionAccess( connectionProvider );
		}
		else {
			final MultiTenantConnectionProvider multiTenantConnectionProvider = registry.getService( MultiTenantConnectionProvider.class );
			return new MultiTenantConnectionProviderJdbcConnectionAccess( multiTenantConnectionProvider );
		}
	}

	public static class ConnectionProviderJdbcConnectionAccess implements JdbcConnectionAccess {
		private final ConnectionProvider connectionProvider;

		public ConnectionProviderJdbcConnectionAccess(ConnectionProvider connectionProvider) {
			this.connectionProvider = connectionProvider;
		}

		public ConnectionProvider getConnectionProvider() {
			return connectionProvider;
		}

		@Override
		public Connection obtainConnection() throws SQLException {
			return connectionProvider.getConnection();
		}

		@Override
		public void releaseConnection(Connection connection) throws SQLException {
			connectionProvider.closeConnection( connection );
		}

		@Override
		public boolean supportsAggressiveRelease() {
			return connectionProvider.supportsAggressiveRelease();
		}
	}

	public static class MultiTenantConnectionProviderJdbcConnectionAccess implements JdbcConnectionAccess {
		private final MultiTenantConnectionProvider connectionProvider;

		public MultiTenantConnectionProviderJdbcConnectionAccess(MultiTenantConnectionProvider connectionProvider) {
			this.connectionProvider = connectionProvider;
		}

		public MultiTenantConnectionProvider getConnectionProvider() {
			return connectionProvider;
		}

		@Override
		public Connection obtainConnection() throws SQLException {
			return connectionProvider.getAnyConnection();
		}

		@Override
		public void releaseConnection(Connection connection) throws SQLException {
			connectionProvider.releaseAnyConnection( connection );
		}

		@Override
		public boolean supportsAggressiveRelease() {
			return connectionProvider.supportsAggressiveRelease();
		}
	}
}<|MERGE_RESOLUTION|>--- conflicted
+++ resolved
@@ -149,16 +149,12 @@
 								}
 							}
 					);
-<<<<<<< HEAD
-					return new JdbcEnvironmentImpl( registry, dialect, dbmd );
-=======
 					return new JdbcEnvironmentImpl(
 							registry,
 							dialect,
 							dbmd,
 							jdbcConnectionAccess
 					);
->>>>>>> 9630ca9a
 				}
 				catch (SQLException e) {
 					log.unableToObtainConnectionMetadata( e );
