--- conflicted
+++ resolved
@@ -23,13 +23,8 @@
 
 	private final Set<String> keywordsSql2003;
 
-<<<<<<< HEAD
-	public AnsiSqlKeywords() {
+	private AnsiSqlKeywords() {
 		final Set<String> keywordsSql2003 = new HashSet<>();
-=======
-	private AnsiSqlKeywords() {
-		final Set<String> keywordsSql2003 = new HashSet<String>();
->>>>>>> e5a82820
 		keywordsSql2003.add( "ADD" );
 		keywordsSql2003.add( "ALL" );
 		keywordsSql2003.add( "ALLOCATE" );
