--- conflicted
+++ resolved
@@ -23,6 +23,7 @@
  *
  */
 package org.hibernate.event;
+
 import java.io.Serializable;
 import java.lang.reflect.Field;
 import java.util.Collections;
@@ -51,12 +52,7 @@
 import org.hibernate.event.def.DefaultSaveOrUpdateCopyEventListener;
 import org.hibernate.event.def.DefaultSaveOrUpdateEventListener;
 import org.hibernate.event.def.DefaultUpdateEventListener;
-<<<<<<< HEAD
-import org.hibernate.util.Cloneable;
-=======
-import org.hibernate.event.def.DefaultPersistOnFlushEventListener;
 import org.hibernate.internal.util.Cloneable;
->>>>>>> 0b10334e
 
 /**
  * A convience holder for all defined session event listeners.
@@ -79,12 +75,12 @@
 	private LockEventListener[] lockEventListeners = { new DefaultLockEventListener() };
 	private RefreshEventListener[] refreshEventListeners = { new DefaultRefreshEventListener() };
 	private FlushEntityEventListener[] flushEntityEventListeners = { new DefaultFlushEntityEventListener() };
-	private InitializeCollectionEventListener[] initializeCollectionEventListeners = 
+	private InitializeCollectionEventListener[] initializeCollectionEventListeners =
 			{ new DefaultInitializeCollectionEventListener() };
 
 	private PostLoadEventListener[] postLoadEventListeners = { new DefaultPostLoadEventListener() };
 	private PreLoadEventListener[] preLoadEventListeners = { new DefaultPreLoadEventListener() };
-	
+
 	private PreDeleteEventListener[] preDeleteEventListeners = {};
 	private PreUpdateEventListener[] preUpdateEventListeners = {};
 	private PreInsertEventListener[] preInsertEventListeners = {};
@@ -100,7 +96,7 @@
 	private PreCollectionRemoveEventListener[] preCollectionRemoveEventListeners = {};
 	private PostCollectionRemoveEventListener[] postCollectionRemoveEventListeners = {};
 	private PreCollectionUpdateEventListener[] preCollectionUpdateEventListeners = {};
-	private PostCollectionUpdateEventListener[] postCollectionUpdateEventListeners = {};	
+	private PostCollectionUpdateEventListener[] postCollectionUpdateEventListeners = {};
 
 	private SaveOrUpdateEventListener[] saveEventListeners = { new DefaultSaveEventListener() };
 	private SaveOrUpdateEventListener[] updateEventListeners = { new DefaultUpdateEventListener() };
@@ -150,7 +146,7 @@
 
 	public Class getListenerClassFor(String type) {
 		Class clazz = (Class) eventInterfaceFromType.get(type);
-		
+
 		if (clazz == null) {
 			throw new MappingException("Unrecognized listener type [" + type + "]");
 		}
@@ -309,35 +305,35 @@
 	public void setInitializeCollectionEventListeners(InitializeCollectionEventListener[] initializeCollectionEventListener) {
 		this.initializeCollectionEventListeners = initializeCollectionEventListener;
 	}
-	
+
 	public FlushEntityEventListener[] getFlushEntityEventListeners() {
 		return flushEntityEventListeners;
 	}
-	
+
 	public void setFlushEntityEventListeners(FlushEntityEventListener[] flushEntityEventListener) {
 		this.flushEntityEventListeners = flushEntityEventListener;
 	}
-	
+
 	public SaveOrUpdateEventListener[] getSaveOrUpdateEventListeners() {
 		return saveOrUpdateEventListeners;
 	}
-	
+
 	public void setSaveOrUpdateEventListeners(SaveOrUpdateEventListener[] saveOrUpdateEventListener) {
 		this.saveOrUpdateEventListeners = saveOrUpdateEventListener;
 	}
-	
+
 	public MergeEventListener[] getMergeEventListeners() {
 		return mergeEventListeners;
 	}
-	
+
 	public void setMergeEventListeners(MergeEventListener[] mergeEventListener) {
 		this.mergeEventListeners = mergeEventListener;
 	}
-	
+
 	public PersistEventListener[] getPersistEventListeners() {
 		return persistEventListeners;
 	}
-	
+
 	public void setPersistEventListeners(PersistEventListener[] createEventListener) {
 		this.persistEventListeners = createEventListener;
 	}
@@ -349,27 +345,27 @@
 	public void setPersistOnFlushEventListeners(PersistEventListener[] createEventListener) {
 		this.persistOnFlushEventListeners = createEventListener;
 	}
-	
+
 	public MergeEventListener[] getSaveOrUpdateCopyEventListeners() {
 		return saveOrUpdateCopyEventListeners;
 	}
-	
+
 	public void setSaveOrUpdateCopyEventListeners(MergeEventListener[] saveOrUpdateCopyEventListener) {
 		this.saveOrUpdateCopyEventListeners = saveOrUpdateCopyEventListener;
 	}
-	
+
 	public SaveOrUpdateEventListener[] getSaveEventListeners() {
 		return saveEventListeners;
 	}
-	
+
 	public void setSaveEventListeners(SaveOrUpdateEventListener[] saveEventListener) {
 		this.saveEventListeners = saveEventListener;
 	}
-	
+
 	public SaveOrUpdateEventListener[] getUpdateEventListeners() {
 		return updateEventListeners;
 	}
-	
+
 	public void setUpdateEventListeners(SaveOrUpdateEventListener[] updateEventListener) {
 		this.updateEventListeners = updateEventListener;
 	}
@@ -417,27 +413,27 @@
 	public PostDeleteEventListener[] getPostDeleteEventListeners() {
 		return postDeleteEventListeners;
 	}
-	
+
 	public PostInsertEventListener[] getPostInsertEventListeners() {
 		return postInsertEventListeners;
 	}
-	
+
 	public PostUpdateEventListener[] getPostUpdateEventListeners() {
 		return postUpdateEventListeners;
 	}
-	
+
 	public void setPostDeleteEventListeners(PostDeleteEventListener[] postDeleteEventListener) {
 		this.postDeleteEventListeners = postDeleteEventListener;
 	}
-	
+
 	public void setPostInsertEventListeners(PostInsertEventListener[] postInsertEventListener) {
 		this.postInsertEventListeners = postInsertEventListener;
 	}
-	
+
 	public void setPostUpdateEventListeners(PostUpdateEventListener[] postUpdateEventListener) {
 		this.postUpdateEventListeners = postUpdateEventListener;
 	}
-	
+
 	public PostCollectionRecreateEventListener[] getPostCollectionRecreateEventListeners() {
 		return postCollectionRecreateEventListeners;
 	}
@@ -452,7 +448,7 @@
 
 	public void setPostCollectionRemoveEventListeners(PostCollectionRemoveEventListener[] postCollectionRemoveEventListener) {
 		this.postCollectionRemoveEventListeners = postCollectionRemoveEventListener;
-	}	        
+	}
 
 	public PostCollectionUpdateEventListener[] getPostCollectionUpdateEventListeners() {
 		return postCollectionUpdateEventListeners;
@@ -465,23 +461,23 @@
 	public PreDeleteEventListener[] getPreDeleteEventListeners() {
 		return preDeleteEventListeners;
 	}
-	
+
 	public void setPreDeleteEventListeners(PreDeleteEventListener[] preDeleteEventListener) {
 		this.preDeleteEventListeners = preDeleteEventListener;
 	}
-	
+
 	public PreInsertEventListener[] getPreInsertEventListeners() {
 		return preInsertEventListeners;
 	}
-	
+
 	public void setPreInsertEventListeners(PreInsertEventListener[] preInsertEventListener) {
 		this.preInsertEventListeners = preInsertEventListener;
 	}
-	
+
 	public PreUpdateEventListener[] getPreUpdateEventListeners() {
 		return preUpdateEventListeners;
 	}
-	
+
 	public void setPreUpdateEventListeners(PreUpdateEventListener[] preUpdateEventListener) {
 		this.preUpdateEventListeners = preUpdateEventListener;
 	}
