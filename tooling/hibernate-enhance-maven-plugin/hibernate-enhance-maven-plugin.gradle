/*
 * Hibernate, Relational Persistence for Idiomatic Java
 *
 * License: GNU Lesser General Public License (LGPL), version 2.1 or later.
 * See the lgpl.txt file in the root directory or <http://www.gnu.org/licenses/lgpl-2.1.html>.
 */
description = 'Enhance Plugin of the Hibernate project for use with Maven build system.'

apply from: rootProject.file( 'gradle/published-java-module.gradle' )
apply plugin: 'maven'


import org.apache.tools.ant.filters.ReplaceTokens
group = 'org.hibernate.orm.tooling'

processResources {
    include "**/lifecycle-mapping-metadata.xml"
    include "**/plugin-help.xml"
    into processResources.destinationDir
    filter(ReplaceTokens, tokens: ['version' : project.version])
}

dependencies {
<<<<<<< HEAD
    implementation( project(':hibernate-core') ) { transitive = false }
    implementation( libraries.jpa ) { transitive = false }
    implementation( libraries.maven_core ) { transitive = false }
    implementation( libraries.maven_artifact ) { transitive = false }
    implementation( libraries.maven_plugin ) { transitive = false }
    implementation( libraries.maven_plugin_tools ) { transitive = false }
    implementation 'org.codehaus.plexus:plexus-utils:3.0.24'
    implementation 'org.sonatype.plexus:plexus-build-api:0.0.7'

    runtimeOnly libraries.maven_core
    runtimeOnly libraries.maven_artifact
    runtimeOnly libraries.maven_plugin
    runtimeOnly libraries.maven_plugin_tools
=======
    compile( libraries.maven_core ) { transitive = false }
    compile( libraries.maven_artifact ) { transitive = false }
    compile( libraries.maven_plugin ) { transitive = false }
    compile( libraries.maven_plugin_tools ) { transitive = false }
    compile( project(':hibernate-core') ) { transitive = false }
    compile( libraries.jpa ) { transitive = false }
    compile( libraries.byteBuddy ) { transitive = false }
    compile 'org.codehaus.plexus:plexus-utils:3.0.24'
    compile 'org.sonatype.plexus:plexus-build-api:0.0.7'
    runtime( libraries.maven_core )
    runtime( libraries.maven_artifact )
    runtime( libraries.maven_plugin )
    runtime( libraries.maven_plugin_tools )
    runtime( project(':hibernate-core') )
    runtime( libraries.jpa )
    runtime( libraries.jta )
    runtime( libraries.byteBuddy )
    runtime 'org.codehaus.plexus:plexus-utils:3.0.24'
>>>>>>> ae80deb6
}

// Inject dependencies into plugin.xml
// Note: injecting the full dependency, rather than just the version,
// removing the need to maintain artifact names that might change with upgrades (JPA/JTA API version, etc.)
task processPluginXml(type: Copy) {
    // force out-of-date if version changes
    inputs.property("version", project.version)

    from "src/main/resources/META-INF/maven/plugin.xml"
    into "$processResources.destinationDir/META-INF/maven"
    filter(ReplaceTokens, tokens: ['version' : project.version, 'generated-dependencies' :\
            generateMavenDependency(libraries.jpa)\
            + generateMavenDependency(libraries.antlr)\
            + generateMavenDependency(libraries.jta)\
            + generateMavenDependency(libraries.commons_annotations)\
            + generateMavenDependency(libraries.byteBuddy)\
            + generateMavenDependency(libraries.logging)\
            + generateMavenDependency("org.hibernate:hibernate-core:" + project.version)])
}

// TODO: There may be a way to do this directly with Gradle's Maven plugin, but it's still incubating
// and I'd rather not rely on it yet.
def generateMavenDependency(String gradleDependency) {
    String[] split = gradleDependency.split(":")
    return    "\n<dependency>"\
            + "\n  <groupId>" + split[0] + "</groupId>"\
            + "\n  <artifactId>" + split[1] + "</artifactId>"\
            + "\n  <version>" + split[2] + "</version>"\
            + "\n  <type>jar</type>"\
            + "\n</dependency>"
}

// Writes pom.xml using merged Gradle dependency and MavenPom configuration.
processResources.doLast {
    ext.pomDefinition = pom {
	configurations {
		// avoiding test dependencies in generated pom
		compile
		runtime
	}

       project {
         groupId  project.group
         packaging 'maven-plugin'
         name 'Hibernate Enhance Maven Plugin'
         description 'Enhance Plugin of the Hibernate project for use with Maven build system.'
         properties {
            'project.build.sourceEncoding' 'UTF-8'
         }
      }
    }

    // HHH-9679 --- build in pom{} conflicts with FactoryBuilderSupport#build so we write that portion of XML by hand
    ext.pomDefinition.withXml {
        asNode().appendNode('build').appendNode('plugins').appendNode('plugin').with {
            appendNode('groupId', 'org.apache.maven.plugins')
            appendNode('artifactId', 'maven-plugin-plugin')
            appendNode('version', '3.2')
            appendNode('configuration').appendNode('skipErrorNoDescriptorsFound', 'true')
            appendNode('executions').appendNode('execution').with {
                appendNode('id', 'mojo-descriptor')
                appendNode('goals').appendNode('goal', 'descriptor')
            }
        }
    }

    ext.pomDefinition.writeTo("$processResources.destinationDir/pom.xml")
}

processResources.dependsOn processPluginXml
<|MERGE_RESOLUTION|>--- conflicted
+++ resolved
@@ -21,7 +21,6 @@
 }
 
 dependencies {
-<<<<<<< HEAD
     implementation( project(':hibernate-core') ) { transitive = false }
     implementation( libraries.jpa ) { transitive = false }
     implementation( libraries.maven_core ) { transitive = false }
@@ -35,26 +34,6 @@
     runtimeOnly libraries.maven_artifact
     runtimeOnly libraries.maven_plugin
     runtimeOnly libraries.maven_plugin_tools
-=======
-    compile( libraries.maven_core ) { transitive = false }
-    compile( libraries.maven_artifact ) { transitive = false }
-    compile( libraries.maven_plugin ) { transitive = false }
-    compile( libraries.maven_plugin_tools ) { transitive = false }
-    compile( project(':hibernate-core') ) { transitive = false }
-    compile( libraries.jpa ) { transitive = false }
-    compile( libraries.byteBuddy ) { transitive = false }
-    compile 'org.codehaus.plexus:plexus-utils:3.0.24'
-    compile 'org.sonatype.plexus:plexus-build-api:0.0.7'
-    runtime( libraries.maven_core )
-    runtime( libraries.maven_artifact )
-    runtime( libraries.maven_plugin )
-    runtime( libraries.maven_plugin_tools )
-    runtime( project(':hibernate-core') )
-    runtime( libraries.jpa )
-    runtime( libraries.jta )
-    runtime( libraries.byteBuddy )
-    runtime 'org.codehaus.plexus:plexus-utils:3.0.24'
->>>>>>> ae80deb6
 }
 
 // Inject dependencies into plugin.xml
