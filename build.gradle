--- conflicted
+++ resolved
@@ -25,11 +25,7 @@
     }
 }
 
-<<<<<<< HEAD
 ext.hibernateTargetVersion = '5.0.0-SNAPSHOT'
-=======
-ext.hibernateTargetVersion = '4.3.0-SNAPSHOT'
->>>>>>> bd7840dd
 
 idea {
     project {
